# Copyright (C) 2020-2022  Asitha Senanayake
#
# This file is part of python_ags4.
#
# python_ags4 is free software: you can redistribute it and/or modify
# it under the terms of the GNU Lesser General Public License as published by
# the Free Software Foundation, either version 3 of the License, or
# (at your option) any later version.
#
# This program is distributed in the hope that it will be useful,
# but WITHOUT ANY WARRANTY; without even the implied warranty of
# MERCHANTABILITY or FITNESS FOR A PARTICULAR PURPOSE.  See the
# GNU Lesser General Public License for more details.
#
# You should have received a copy of the GNU Lesser General Public License
# along with this program.  If not, see <https://www.gnu.org/licenses/>.
#
# https://github.com/asitha-sena/python-ags4
# https://gitlab.com/ags-data-format-wg/ags-python-library

import logging

logger = logging.getLogger(__name__)


# Read functions #

def AGS4_to_dict(filepath_or_buffer, encoding='utf-8', get_line_numbers=False, rename_duplicate_headers=True):
    """Load all the data in an AGS4 file to a dictionary of dictionaries.

    Each GROUP in the AGS4 file is assigned its own dictionary.

    'AGS4_to_dataframe()' function uses this function to load AGS4 data in to
    Pandas dataframes.

    Parameters
    ----------
    filepath_or_buffer : File path (str, pathlib.Path), or StringIO.
        Path to AGS4 file or any object with a read() method (such as an open
        file or StringIO).
    encoding : str, default='utf-8'
        Encoding of text file. This can be set to 'utf-8-sig' to read files that
        begin with a byte-order-mark.
    get_line_numbers : bool, default=False
        Add line number column to each table (for UNIT, TYPE, and DATA rows) and
        return a dictionary with line numbers for GROUP and HEADING lines.
    rename_duplicate_headers: bool, default=True
        Rename duplicate headers if found. Neither AGS4 tables nor Pandas
        dataframes allow duplicate headers, therefore a number will be appended
        to duplicates to make them unique.

    Returns
    -------
    data : dict of dicts
        Dictionary populated with data from the AGS4 file with AGS4 headers as
        keys.
    headings : dict of lists
        Dictionary with the headings in the each GROUP (This will be needed to
        recall the correct column order when writing Pandas dataframes back to
        AGS4 files. i.e. input for 'dataframe_to_AGS4()' function)
    line_numbers : dict of int, only if get_line_numbers=True
        Dictionary with the starting line numbers of GROUP and HEADING rows.
        This is only required for checking a .ags file with 'check_file()'
        function.
    """

    from rich import print as rprint

    if _is_file_like(filepath_or_buffer):
        f = filepath_or_buffer
        close_file = False
    else:
        # Read file with errors="replace" to catch UnicodeDecodeErrors
        f = open(filepath_or_buffer, "r", encoding=encoding, errors="replace")
        close_file = True

    try:

        data = {}
        headings = {}
        line_numbers = {}

        # NOTE: The 'headings' dict is not really necessary for the read AGS4
        # function but will be needed to write the columns of Pandas dataframes
        # when writing them back to AGS4 files. (The HEADING column needs to be
        # the first column in order to preserve the AGS data format. Other
        # columns in certain groups have a preferred order as well)

        for i, line in enumerate(f, start=1):
            temp = line.rstrip().split('","')
            temp = [item.strip('"') for item in temp]

            if temp[0] == 'GROUP':
                group = temp[1]
                data[group] = {}

                # Store GROUP line number (A default 'HEADING' entry is added to
                # avoid KeyErrors in case of missing HEADING rows)
                line_numbers[group] = {'GROUP': i, 'HEADING': '-'}

            elif temp[0] == 'HEADING':

                # Catch HEADER rows with duplicate entries as it will result in
                # a dictionary with arrays of unequal lengths and cause a
                # ValueError when trying to convert to a Pandas dataframe
                if len(temp) != len(set(temp)):

                    if rename_duplicate_headers is False:
                        raise AGS4Error(f"HEADER row in {group} (Line {i}) has duplicate entries")

                    rprint(f"[yellow]  WARNING: HEADER row in [bold]{group}[/bold] (Line {i}) has duplicate entries.[/yellow]")
                    logger.warning(f"HEADER row in {group} (Line {i}) has duplicate entries.")

                    # Rename duplicate headers by appending a number
                    item_count = {}

                    for i, item in enumerate(temp):
                        if item not in item_count:
                            item_count[item] = {'i': i, 'count': 0}
                        else:
                            item_count[item]['i'] = i
                            item_count[item]['count'] += 1
                            count = item_count[item]['count']

                            temp[i] = temp[i]+'_'+str(item_count[item]['count'])

                            rprint(f'[blue]  INFO: Duplicate column {item} found and renamed as {item}_{count}.[/blue]')
                            rprint('[blue]        Automatically renamed columns do not conform to AGS4 Rules 19a and 19b.[/blue]')
                            rprint('[blue]        Therefore, please review the data and rename or drop duplicate columns as appropriate.[/blue]')
                            logger.info(f'Duplicate column {item} found and renamed as {item}_{count}. '
                                      'Automatically renamed columns do not conform to AGS4 Rules 19a and 19b. '
                                      'Therefore, please review the data and rename or drop duplicate columns as appropriate.')

                # Store HEADING line number
                line_numbers[group]['HEADING'] = i

                # Store UNIT, TYPE, and DATA line numbers
                if get_line_numbers is True:
                    temp.append('line_number')

                headings[group] = temp

                for item in temp:
                    data[group][item] = []

            elif temp[0] in ['TYPE', 'UNIT', 'DATA']:

                # Append line number
                if get_line_numbers is True:
                    temp.append(i)

                # Check whether line has the same number of entries as the
                # number of headings in the group. If not, print error and exit.
                if len(temp) != len(headings[group]):
                    rprint(f"[red]  Error: Line {i} does not have the same number of entries as the HEADING row in [bold]{group}[/bold].[/red]")
                    raise AGS4Error(f"Line {i} does not have the same number of entries as the HEADING row in {group}.")

                for i in range(0, len(temp)):
                    data[group][headings[group][i]].append(temp[i])

            else:
                continue
    finally:
        if close_file:
            f.close()

    if get_line_numbers is True:
        return data, headings, line_numbers

    return data, headings


def AGS4_to_dataframe(filepath_or_buffer, encoding='utf-8', get_line_numbers=False, rename_duplicate_headers=True):
    """Load all the tables in an AGS4 file to a dictionary of Pandas dataframes.

    The output is a dictionary of dataframes with the name of each AGS4 table
    (i.e. GROUP) as the primary key.

    Parameters
    ----------
    filepath_or_buffer : str, StringIO
        Path to AGS4 file or any file like object (open file or StringIO).
    encoding : str, default='utf-8'
        Encoding of text file. This can be set to 'utf-8-sig' to read files that
        begin with a byte-order-mark.
    get_line_numbers : bool, default=False
        Add line number column to each table (for UNIT, TYPE, and DATA rows) and
        return a dictionary with line numbers for GROUP and HEADING lines.
    rename_duplicate_headers: bool, default=True
        Rename duplicate headers if found. Neither AGS4 tables nor Pandas
        dataframes allow duplicate headers, therefore a number will be appended
        to duplicates to make them unique.

    Returns
    -------
    tables : dict of dataframes
        Dictionary populated with Pandas dataframes. Each GROUP in the AGS4
        files is assigned to its a dataframe.
    headings : dict of lists
        Dictionary with the headings in the each GROUP (This will be needed to
        recall the correct column order when writing Pandas dataframes back to
        AGS4 files. i.e. input for 'dataframe_to_AGS4()' function)
    line_numbers : dict of int, only if get_line_numbers=True
        Dictionary with the starting line numbers of GROUP and HEADING rows.
        This is only required for checking a .ags file with 'check_file()'
        function.

    """

    from pandas import DataFrame

    # Extract AGS4 file into a dictionary of dictionaries. A dictionary with
    # group line numbers is returned, in addition to data and headings, for
    # checking purposes.
    if get_line_numbers is True:
        data, headings, line_numbers = AGS4_to_dict(filepath_or_buffer, encoding=encoding, get_line_numbers=get_line_numbers,
                                                    rename_duplicate_headers=rename_duplicate_headers)

        # Convert dictionary of dictionaries to a dictionary of Pandas
        # dataframes
        tables = {}
        for key in data:
            tables[key] = DataFrame(data[key])

        return tables, headings, line_numbers

    # Otherwise only the data and the headings are returned
    data, headings = AGS4_to_dict(filepath_or_buffer, encoding=encoding,
                                  rename_duplicate_headers=rename_duplicate_headers)

    # Convert dictionary of dictionaries to a dictionary of Pandas dataframes
    tables = {}
    for key in data:
        tables[key] = DataFrame(data[key])

    return tables, headings


def AGS4_to_excel(input_file, output_file, encoding='utf-8', rename_duplicate_headers=True, sort_tables=False):
    """Load all the tables in an AGS4 file to an Excel spreasheet.

    Parameters
    ----------
    input_file : str
        Path to AGS4 file
    output_file : str
        Path to Excel file
    encoding : str, default='utf-8'
        Encoding of text file. This can be set to 'utf-8-sig' to read files that
        begin with a byte-order-mark.
    rename_duplicate_headers: bool, default=True
        Rename duplicate headers if found. Neither AGS4 tables nor Pandas
        dataframes allow duplicate headers, therefore a number will be appended
        to duplicates to make them unique.
    sort_tables : bool, default=False
        Alphabetically sort worksheets in Excel file. WARNING: The original
        order of groups will be lost and cannot be restored when .xlsx file is
        converted back to .ags.

    Returns
    -------
    None
    """

    from pandas import ExcelWriter
    from rich import print as rprint
    from openpyxl.utils import get_column_letter

    # Extract AGS4 file into a dictionary of dictionaries
    tables, headings = AGS4_to_dataframe(input_file, encoding=encoding,
                                         rename_duplicate_headers=rename_duplicate_headers)

    # Create list of tables that can be sorted
    if sort_tables is True:
        list_of_tables = sorted(tables.keys())
        rprint('[yellow]WARNING: Worksheets in Excel file will be sorted alphabetically.[/yellow]')
        rprint('[yellow]         The original group order will not be restored if this .xlsx file is converted back to .ags.[/yellow]')
    else:
        list_of_tables = tables.keys()

    # Exit if there is no AGS4 tables in the input file
    if len(list_of_tables) == 0:
        rprint('[red]  ERROR: No valid AGS4 data found in input file.[/red]')
        raise AGS4Error('No valid AGS4 data found in input file.')

    # Write to Excel file
    with ExcelWriter(output_file, engine='openpyxl') as writer:
        for key in list_of_tables:
            rprint(f'[green]Writing data from... [bold]{key}[/bold][/green]')

            # Check table size and issue warning for large files that could crash the program
            if 25000 < tables[key].shape[0] < 100000:
                rprint(f'[blue]  INFO: {key} has {tables[key].shape[0]} rows, so it will take about a minute to export.[/blue]')
            elif tables[key].shape[0] > 100000:
                rprint(f'[yellow]  WARNING: {key} has {tables[key].shape[0]} rows, so it may take a few minutes to export.[/yellow]')
                rprint('[yellow]           The program will terminate if it runs out of memory in the process.[/yellow]')

            tables[key].to_excel(writer, sheet_name=key, index=False)

            # Update column widths in xlxs file to fit contents
            for i, col in enumerate(tables[key], start=1):
                # 13 < colummn_width < 75 characters (approximately)
                max_width = min(max(13, tables[key][col].map(len).max() + 1), 75)

                writer.sheets[key].column_dimensions[get_column_letter(i)].width = max_width


# Write functions #

def dataframe_to_AGS4(tables, headings, filepath, mode='w', index=False, encoding='utf-8', warnings=True):
    """Write a dictionary of Pandas dataframes that have been extracted using
    'AGS4_to_dataframe()' function back to an AGS4 file.

    Parameters
    ----------
    tables : dict of dataframes
        Dictionary of Pandas dataframes (output from 'AGS4_to_dataframe()')
    headings : dict of lists
        Dictionary of lists containing AGS4 headings in the correct order (e.g.
        output from 'AGS4_to_dataframe()'). Columns can be dropped and/or
        reordered using this option. An empty dictionary {} should be passed to
        export data without explicitly defining the column order.
    filepath : str
        Path to output file
    mode : {'w', 'a'}
        Option to write ('w') or append ('a') data.
    index : bool, default=False
        Include the index column when writing to file. WARNING: The output will
        not be a valid AGS4 file if set to True.
    encoding : str, default='utf-8'
        Encoding of output file
    warnings : bool, default=False
        Print warnings

    Returns
    -------
    None
    """

    from rich import print as rprint

    # Open file and write/append data
    with open(filepath, mode, newline='', encoding=encoding) as f:
        for key in tables:
            # First make copy of table to avoid unexpected side-effects
            df = tables[key].copy()

            # Take care of an edge case where quoted text is present in a field.
            # The to_csv function automatically adds an extra pair of quotes
            # around any quoted strings that is encountered and there is no way
            # work around it as of Pandas v1.1.5. Therefore, double-double
            # quotes required by AGS4 Rule 5 are changed to single-double quotes
            # before the to_csv function is called. This ensures that the output
            # file has the quoted string in double-double quotes.
            for col in df.select_dtypes(include='object'):
                # Loop through columns that contain strings, find entries with '""', and replace
                # them with '""
                mask = df[col].str.contains('""', na=False)
                df.loc[mask, :] = df.loc[mask, :].apply(lambda x: x.str.replace('""', '"'))

            # Write table to file
            rprint(f'[green]Writing data from... [bold]{key}[/bold][green]')
            logger.info(f'Writing data from... {key}')
            f.write('"GROUP"'+","+'"'+key+'"'+'\r\n')

<<<<<<< HEAD
                rprint(f'[green]Writing data from... [bold]{key}[/bold][green]')
                logger.info(f'Writing data from... {key}')
                f.write('"GROUP"'+","+'"'+key+'"'+'\r\n')
                df.to_csv(f, index=index, quoting=1, columns=columns, lineterminator='\r\n', encoding=encoding)
=======
            if key not in headings:
                if warnings is True:
                    rprint(f"[yellow]  WARNING: Input 'headings' dictionary does not have an entry named [bold]{key}[/bold].[/yellow]")
                    rprint(f"[italic yellow]           All columns in the {key} table will be exported in the default order.[/italic yellow]")
                    rprint("[italic yellow]           Please check column order and ensure AGS4 Rule 7 is still satisfied.[/italic yellow]")

                logger.warning(f"Input 'headings' dictionary does not have an entry named {key}. "
                               "All columns in the {key} table will be exported in the default order. "
                               "Please check column order and ensure AGS4 Rule 7 is still satisfied.")

                df.to_csv(f, index=index, quoting=1, line_terminator='\r\n', encoding=encoding)
>>>>>>> e1497f61
                f.write("\r\n")

            elif set(headings[key]).difference(set(df.columns)):
                # Take care of another edge case where all column names defined
                # in the headings list may not be in the corresponding table due
                # to modifications by the user. Therefore, use a modified
                # headings list to export the remaining columns in the specified
                # order.
                # https://gitlab.com/ags-data-format-wg/ags-python-library/-/issues/69

                missing_cols = set(headings[key]).difference(set(df.columns))
                columns = [x for x in headings[key] if x not in missing_cols]

                if warnings is True:
                    rprint(f"[yellow]  WARNING: Columns {', '.join(missing_cols)} not found in the {key} table"
                           " although they are in the headings dictionary..[/yellow]")

<<<<<<< HEAD
                f.write('"GROUP"'+","+'"'+key+'"'+'\r\n')
                df.to_csv(f, index=index, quoting=1, lineterminator='\r\n', encoding=encoding)
=======
                logger.warning(f"Columns {', '.join(missing_cols)} not found in the {key} table although they are in the headings dictionary.")

                df.to_csv(f, index=index, quoting=1, columns=columns, line_terminator='\r\n', encoding=encoding)
                f.write("\r\n")

            else:
                columns = headings[key]

                df.to_csv(f, index=index, quoting=1, columns=columns, line_terminator='\r\n', encoding=encoding)
>>>>>>> e1497f61
                f.write("\r\n")


def excel_to_AGS4(input_file, output_file, format_numeric_columns=True, dictionary=None):
    """Export AGS4 data in Excel file to an AGS4 file.

    Parameters
    ----------
    input_file : str
        Path to Excel file (Note: Each GROUP should be in a separate worksheet.
        e.g. output from AGS4.AGS4_to_excel)
    output_file : str
        Path to AGS4 file
    format_numeric_columns : bool, default=True
        Format numeric columns to match specified TYPE
    dictionary : str, optional
        Filepath to dictionary if the UNIT and TYPE data in tables need to be
        overridden.

    Returns
    -------
    None
    """

    from pandas import read_excel
    from rich import print as rprint

    # Read data from Excel file in to a dictionary of dataframes
    tables = read_excel(input_file, sheet_name=None, engine='openpyxl')

    # Not all worksheets in the spreadsheet may contain valid AGS4 tables, therefore
    # initiate variable to keep track of worksheets to export
    valid_tables = []

    for key, df in tables.items():
        # Assume that only worksheets with a 'HEADING' column contain valid AGS4 data
        if 'HEADING' in df:
            valid_tables.append(key)
        else:
            rprint(f'[yellow]  WARNING: Worksheet [bold]{key}[/bold] dropped as it does not have a HEADING column.[/yellow]')
            logger.warning(f'Worksheet {key} dropped as it does not have a HEADING column.')
            continue

        # List column names that don't conform to Rule 19 (using a negative look-ahead regex)
        for col_name in df.filter(regex=r'^(?!HEADING|^[A-Z0-9]{4}_[A-Z0-9]{1,4}$)', axis='columns'):
            rprint(f'[yellow]  WARNING: Column [bold]{col_name}[/bold] dropped as name does not conform to AGS4 Rule 19.[/yellow]')
            logger.warning(f'Column {col_name} dropped as name does not conform to AGS4 Rule 19.')

        # Drop columns that don't conform to Rule 19
        df = df.filter(regex=r'HEADING|^[A-Z0-9]{4}_[A-Z0-9]{1,4}$', axis='columns')

        # Drop rows that are not 'UNIT', 'TYPE', or 'DATA'
        df = df.loc[df.HEADING.isin(['UNIT', 'TYPE', 'DATA']), :]

        # Finally format numeric column if required
        if format_numeric_columns is True:
            rprint(f'[green]Formatting columns in... [bold]{key}[/bold][/green]')
            logger.info(f'Formatting columns in... {key}')
            tables[key] = convert_to_text(df, dictionary=dictionary)

    # Export dictionary of DataFrames to AGS4 file
    if len(valid_tables) == 0:
        rprint('[red]  ERROR: No valid AGS4 data found in input file. Please see warning messages above.[/red]')
        logger.warning('No valid AGS4 data found in input file. Please see warning messages above.')
    else:
        dataframe_to_AGS4({key: tables[key] for key in valid_tables}, {}, output_file, warnings=False)


# Formatting functions #

def convert_to_numeric(dataframe):
    """The AGS4_to_dataframe() function extracts the data from an AGS4 file and
    puts each table into a Pandas DataFrame as text. This function reads the
    TYPE row and coverts the columns with data types DP, SF, SCI, and MC into
    numerical data. This allows the data to be plotted and used in
    calculations/formulas.

    Parameters
    ----------
    dataframe : Pandas DataFrame
        Pandas DataFrame from 'AGS4.AGS4_to_dataframe()' function

    Returns
    -------
    Pandas DataFrame
        Dataframe with numerical columns converted from text to numeric
        datatypes, the TYPE and UNIT rows (i.e. rows 1 and 2) removed, and the
        index reset.
    """

    from pandas import to_numeric

    # First create a copy of the DataFrame to avoid overwriting the
    # original data
    df = dataframe.copy()

    # Convert appropriate columns to numeric
    numeric_df = df.loc[:, df.iloc[1].str.contains('DP|MC|SF|SCI')].apply(to_numeric, errors='coerce')

    # Replace columns in input dataframe with numeric columns
    df[numeric_df.columns] = numeric_df

    # Remove TYPE and UNIT rows and reset index
    df = df.iloc[2:, :].reset_index(drop=True)

    return df


def convert_to_text(dataframe, dictionary=None):
    """Convert AGS4 DataFrame with numeric columns back to formatted text.

    This is necessary when exporting a dataframe back to an AGS4 file since
    columns of datatype 'float' may not get exported with the correct number of
    decimal places. If UNIT and TYPE rows are missing from the input dataframe,
    then they can be added by providing a AGS4 dictionary with that information.

    Parameters
    ----------
    dataframe : Pandas DataFrame
        Pandas DataFrame with numeric columns. e.g. output from
        'AGS4.convert_to_numeric()' function
    dictionary : str, optional
        Path to AGS4 dictionary file from which to get UNIT and TYPE rows and to
        convert to numeric fields to required precision. The values from the
        dictionary will override those already in the UNIT and TYPE rows in the
        dataframe. A standard dictionary can be picked using the one of the
        following strings '4.1.1', '4.1', '4.0.4', '4.0.3', '4.0'.

    Returns
    -------
    Pandas DataFrame
        A Pandas DataFrame with numeric columns converted to text and formatted
        to the correct precision. UNIT and TYPE rows will be added if that
        information is provided as an input.
    """

    from python_ags4 import check
    from rich import print as rprint

    # Make copy of dataframe and reset index to make sure numbering
    # starts from zero
    df = dataframe.copy().reset_index(drop=True)

    # Check whether to use UNIT and TYPE rows in dataframe or to
    # retrieve values from the dictionary file
    if dictionary is None:
        # Check whether dataframe has "UNIT" and "TYPE" rows
        if ('UNIT' in df.HEADING.values) and ('TYPE' in df.HEADING.values):

            for col in df.columns:
                TYPE = df.loc[df.HEADING == 'TYPE', col].values[0]
                df = format_numeric_column(df, col, TYPE)

        else:
            rprint("[red]  ERROR: Cannot convert to text as UNIT and/or TYPE row(s) are missing.")
            rprint("[red]         Please provide dictonary file or add UNIT & TYPE rows to input file to proceed.[/red]")
            logger.error('Cannot convert to text as UNIT and/or TYPE row(s) are missing. '
                       'Please provide dictonary file or add UNIT & TYPE rows to input file to proceed.')
            raise AGS4Error("Cannot convert to text as UNIT and/or TYPE row(s) are missing. "
                            "Please provide dictonary file or add UNIT & TYPE rows to input file to proceed.")

    else:
        # Read dictionary file
        if dictionary in ['4.1.1', '4.1', '4.0.4', '4.0.3', '4.0']:
            # Filepath to the standard dictionary will be picked based on version
            # number if a valid version number is provided. If it is not specified
            # at all, then the filepath will be selected based on the value of
            # TRAN_AGS in the TRAN table.
            dictionary = check.pick_standard_dictionary(dict_version=dictionary)

        temp, _ = AGS4_to_dataframe(dictionary)
        DICT = temp['DICT']

        # Check whether UNIT and TYPE rows are already in dataframe
        is_UNIT_row_present = 'UNIT' in df.HEADING.values
        is_TYPE_row_present = 'TYPE' in df.HEADING.values

        # Format columns and add UNIT/TYPE rows if necessary
        for col in df.columns:

            if col == 'HEADING':

                if not is_UNIT_row_present:
                    df.loc[-2, 'HEADING'] = 'UNIT'

                if not is_TYPE_row_present:
                    df.loc[-1, 'HEADING'] = 'TYPE'

            else:

                try:
                    # Get type and unit from dictionary
                    TYPE = DICT.loc[DICT.DICT_HDNG == col, 'DICT_DTYP'].iloc[0]
                    UNIT = DICT.loc[DICT.DICT_HDNG == col, 'DICT_UNIT'].iloc[0]

                    if is_UNIT_row_present:
                        # Overwrite existing UNIT with one from the dictionary
                        df.loc[df.HEADING == 'UNIT', col] = UNIT
                    else:
                        # Add UNIT row if one is not already there
                        df.loc[-2, col] = UNIT

                    if is_TYPE_row_present:
                        # Overwrite existing TYPE with one from the dictionary
                        df.loc[df.HEADING == 'TYPE', col] = TYPE
                    else:
                        # Add TYPE row if one is not already there
                        df.loc[-1, col] = TYPE

                    df = format_numeric_column(df, col, TYPE)

                except IndexError:
                    rprint(f"[yellow]  WARNING: [bold]{col}[/bold] not found in the dictionary file.[/yellow]")
                    logger.warning(f'{col} not found in the dictionary file.')

    return df.sort_index().reset_index(drop=True)


def format_numeric_column(dataframe, column_name, TYPE):
    '''Format column in dataframe to specified TYPE and convert to string.

    Parameters
    ----------
    dataframe : Pandas DataFrame
        Pandas DataFrame with AGS4 data
    column_name : str
        Name of column to be formatted
    TYPE : str
        AGS4 TYPE for specified column

    Returns
    -------
    Pandas DataFrame
        Dataframe with formatted data.
    '''

    from rich import print as rprint

    df = dataframe.copy()
    col = column_name

    try:
        if 'DP' in TYPE:
            i = int(TYPE.strip('DP'))
            # Apply formatting DATA rows with real numbers. NaNs will be avoided so that they will be exported
            # as "" rather than "nan"
            mask = (df.HEADING == "DATA") & df[col].notna()
            df.loc[mask, col] = df.loc[mask, col].apply(lambda x: f"{x:.{i}f}")

        elif 'SCI' in TYPE:
            i = int(TYPE.strip('SCI'))
            # Apply formatting DATA rows with real numbers. NaNs will be avoided so that they will be exported
            # as "" rather than "nan"
            mask = (df.HEADING == "DATA") & df[col].notna()
            df.loc[mask, col] = df.loc[mask, col].apply(lambda x: f"{x:.{i}E}")

        elif 'SF' in TYPE:

            # Apply formatting DATA rows with real numbers. NaNs will be avoided so that they will be exported
            # as "" rather than "nan"
            mask = (df.HEADING == "DATA") & df[col].notna()
            df.loc[mask, [col]] = df.loc[mask, [col]].applymap(lambda x: _format_SF(x, TYPE))

        else:
            pass

    except ValueError:
        rprint(f"[yellow]  WARNING: Numeric data in [bold]{col:<9}[/bold] not reformatted as it had one or more non-numeric entries.[/yellow]")
        logger.warning(f"Numeric data in {col:<9} not reformatted as it had one or more non-numeric entries.")

    except TypeError:
        rprint(f"[yellow]  WARNING: Numeric data in [bold]{col:<9}[/bold] not reformatted as it had one or more non-numeric entries.[/yellow]")
        logger.warning(f"Numeric data in {col:<9} not reformatted as it had one or more non-numeric entries.")

    return df


def _format_SF(value, TYPE):
    '''Format a value to specified number of significant figures
    and return a string.'''

    from math import log10, floor

    # Avoid log(0) as int(log(0)) will raise an OverflowError
    if value != 0:
        i = int(TYPE.strip('SF')) - 1 - int(floor(log10(abs(value))))

    else:
        return f"{value}"

    if i < 0:
        return f"{round(value, i):.0f}"

    else:
        return f"{value:.{i}f}"


def check_file(input_file, standard_AGS4_dictionary=None, rename_duplicate_headers=True):
    """Validate AGS4 file against AGS4 rules.

    Parameters
    ----------
    input_file : str
        Path to AGS4 file (*.ags) to be checked
    standard_AGS4_dict : str
        Path to .ags file with standard AGS4 dictionary or version number
        (should be one of '4.1.1', '4.1', '4.0.4', '4.0.3', '4.0').
    rename_duplicate_headers: bool, default=True
        Rename duplicate headers if found. Neither AGS4 tables nor Pandas
        dataframes allow duplicate headers, therefore a number will be appended
        to duplicates to make them unique.

    Returns
    -------
    dict
        Dictionary contains AGS4 error in input file.
    """

    from python_ags4 import check
    from rich import print as rprint
    import traceback

    ags_errors = {}

    logger.info(f'Opening file... {input_file}')

    # Line checks
    with open(input_file, 'r', newline='', encoding='utf-8', errors='replace') as f:

        # Preflight check for AGS3 files
        for i, line in enumerate(f, start=1):
            ags_errors = check.is_ags3_like(line, i, ags_errors=ags_errors)

            # Exit if ags3_like line is found
            if ('AGS Format Rule 3' in ags_errors) and ('AGS3' in ags_errors['AGS Format Rule 3'][0]['desc']):
                ags_errors = check.add_meta_data(input_file, standard_AGS4_dictionary, ags_errors=ags_errors)
                return ags_errors

        # Reset file stream to the beginning to start AGS4 checks
        f.seek(0)

        # Initiate group name and headings list
        group = ''
        headings = []

        rprint('[green]  Checking lines...[/green]')
        logger.info('Checking lines...')
        for i, line in enumerate(f, start=1):

            # Track headings to be used with group checks
            if line.strip('"').startswith("GROUP"):
                # Reset group name and headings list at the beginning each group
                group = ''
                headings = []

                try:
                    group = line.rstrip().strip('"').split('","')[1]

                except IndexError:
                    # GROUP name not available (Rule 19 should catch this error)
                    pass

            elif line.strip('"').startswith("HEADING"):
                headings = line.rstrip().split('","')
                headings = [item.strip('"') for item in headings]

            # Call line Checks
            ags_errors = check.rule_1(line, i, ags_errors=ags_errors)
            ags_errors = check.rule_2a(line, i, ags_errors=ags_errors)
            ags_errors = check.rule_3(line, i, ags_errors=ags_errors)
            ags_errors = check.rule_4_1(line, i, ags_errors=ags_errors)
            ags_errors = check.rule_4_2(line, i, group=group, headings=headings, ags_errors=ags_errors)
            ags_errors = check.rule_5(line, i, ags_errors=ags_errors)
            ags_errors = check.rule_6(line, i, ags_errors=ags_errors)
            ags_errors = check.rule_7_1(line, i, ags_errors=ags_errors)
            ags_errors = check.rule_19(line, i, ags_errors=ags_errors)
            ags_errors = check.rule_19a(line, i, group=group, ags_errors=ags_errors)
            ags_errors = check.rule_19b_1(line, i, group=group, ags_errors=ags_errors)

    # Import data into Pandas dataframes to run group checks
    try:
        rprint('[green]  Loading tables...[/green]')
        logger.info('Loading tables...')
        tables, headings, line_numbers = AGS4_to_dataframe(input_file, get_line_numbers=True, rename_duplicate_headers=rename_duplicate_headers)

    except AGS4Error as err:
        rprint('[red] ERROR: Could not continue with group checks on file. Please review error log and fix line errors first.[/red]')
        logger.exception('Could not continue with group checks on file. Please review error log and fix line errors first.')
        raise err

    except UnboundLocalError:
        # The presence of a byte-order-mark (BOM) in the same row as first
        # "GROUP" line can cause this exception. This will be caught by line
        # checks for Rule 1 (since the BOM is not an ASCII character) and Rule 3
        # (since the BOM precedes the string "GROUP"). The BOM encoding can be
        # ignored by setting the 'encoding' argument to 'utf-8-sig'.
        tables, headings, line_numbers = AGS4_to_dataframe(input_file, encoding='utf-8-sig',
                                                           get_line_numbers=True, rename_duplicate_headers=rename_duplicate_headers)

        # Add warning to error log
        msg = 'This file seems to be encoded with a byte-order-mark (BOM). It is highly recommended that the '\
              'file be saved without BOM encoding to avoid issues with other software.'
        ags_errors = check.add_error_msg(ags_errors, 'General', '', '', msg)

    except Exception:
        err = traceback.format_exc()
        rprint('[red] ERROR: Could not continue with group checks on file. Please review error log and fix line errors first.[/red]')
        rprint(f'[red]\n{err}[/red]')
        logger.exception('Could not continue with group checks on file. Please review error log and fix line errors first.')

        # Add metadata
        ags_errors = check.add_meta_data(input_file, standard_AGS4_dictionary, ags_errors=ags_errors)

        return ags_errors

    # Group Checks
    rprint('[green]  Checking headings and groups...[/green]')
    logger.info('Checking headings and groups...')
    ags_errors = check.rule_2(tables, headings, line_numbers, ags_errors=ags_errors)
    ags_errors = check.rule_2b(tables, headings, line_numbers, ags_errors=ags_errors)
    ags_errors = check.rule_8(tables, headings, line_numbers, ags_errors=ags_errors)
    ags_errors = check.rule_12(tables, headings, ags_errors=ags_errors)
    ags_errors = check.rule_13(tables, headings, line_numbers, ags_errors=ags_errors)
    ags_errors = check.rule_14(tables, headings, line_numbers, ags_errors=ags_errors)
    ags_errors = check.rule_15(tables, headings, line_numbers, ags_errors=ags_errors)
    ags_errors = check.rule_20(tables, headings, input_file, ags_errors=ags_errors)
    ags_errors = check.is_TRAN_AGS_valid(tables, headings, line_numbers, ags_errors=ags_errors)

    # Dictionary Based Checks

    # Pick path to standard dictionary
    if standard_AGS4_dictionary in [None, '4.1.1', '4.1', '4.0.4', '4.0.3', '4.0']:
        # Filepath to the standard dictionary will be picked based on version
        # number if a valid version number is provided. If it is not specified
        # at all, then the filepath will be selected based on the value of
        # TRAN_AGS in the TRAN table.
        standard_AGS4_dictionary = check.pick_standard_dictionary(tables=tables, dict_version=standard_AGS4_dictionary)

    # Import standard dictionary file into Pandas dataframes
    tables_std_dict, _ = AGS4_to_dataframe(standard_AGS4_dictionary)

    # Combine standard dictionary with DICT table in input file to create an extended dictionary
    # This extended dictionary is used to check the file schema
    dictionary = check.combine_DICT_tables(tables_std_dict, tables)

    rprint('[green]  Checking file schema...[/green]')
    logger.info('Checking file schema...')
    ags_errors = check.rule_7_2(headings, dictionary, line_numbers, ags_errors=ags_errors)
    ags_errors = check.rule_9(headings, dictionary, line_numbers, ags_errors=ags_errors)
    ags_errors = check.rule_10a(tables, headings, dictionary, line_numbers, ags_errors=ags_errors)
    ags_errors = check.rule_10b(tables, headings, dictionary, line_numbers, ags_errors=ags_errors)
    ags_errors = check.rule_10c(tables, headings, dictionary, line_numbers, ags_errors=ags_errors)
    ags_errors = check.rule_11(tables, headings, dictionary, ags_errors=ags_errors)
    ags_errors = check.rule_16(tables, headings, dictionary, ags_errors=ags_errors)
    ags_errors = check.rule_16_1(tables, headings, tables_std_dict['ABBR'], ags_errors=ags_errors)
    ags_errors = check.rule_17(tables, headings, dictionary, ags_errors=ags_errors)
    # Note: rule_18() has to be called after rule_9() as it relies on rule_9() to flag non-standard headings.
    ags_errors = check.rule_18(tables, headings, ags_errors=ags_errors)
    ags_errors = check.rule_19b_2(tables, headings, dictionary, line_numbers, ags_errors=ags_errors)
    ags_errors = check.rule_19b_3(tables, headings, dictionary, line_numbers, ags_errors=ags_errors)

    # Add metadata
    ags_errors = check.add_meta_data(input_file, standard_AGS4_dictionary, ags_errors=ags_errors)

    return ags_errors


# Helper functions/classes #

def _is_file_like(obj):
    """Check if object is file like

    Returns
    -------
    bool
        Return True if obj is file like, otherwise return False
    """

    if not (hasattr(obj, 'read') or hasattr(obj, 'write')):
        return False

    if not hasattr(obj, "__iter__"):
        return False

    return True


class AGS4Error(Exception):
    """Exception class for AGS4 parsing errors.
    """
    pass<|MERGE_RESOLUTION|>--- conflicted
+++ resolved
@@ -363,12 +363,6 @@
             logger.info(f'Writing data from... {key}')
             f.write('"GROUP"'+","+'"'+key+'"'+'\r\n')
 
-<<<<<<< HEAD
-                rprint(f'[green]Writing data from... [bold]{key}[/bold][green]')
-                logger.info(f'Writing data from... {key}')
-                f.write('"GROUP"'+","+'"'+key+'"'+'\r\n')
-                df.to_csv(f, index=index, quoting=1, columns=columns, lineterminator='\r\n', encoding=encoding)
-=======
             if key not in headings:
                 if warnings is True:
                     rprint(f"[yellow]  WARNING: Input 'headings' dictionary does not have an entry named [bold]{key}[/bold].[/yellow]")
@@ -379,8 +373,7 @@
                                "All columns in the {key} table will be exported in the default order. "
                                "Please check column order and ensure AGS4 Rule 7 is still satisfied.")
 
-                df.to_csv(f, index=index, quoting=1, line_terminator='\r\n', encoding=encoding)
->>>>>>> e1497f61
+                df.to_csv(f, index=index, quoting=1, lineterminator='\r\n', encoding=encoding)
                 f.write("\r\n")
 
             elif set(headings[key]).difference(set(df.columns)):
@@ -398,10 +391,6 @@
                     rprint(f"[yellow]  WARNING: Columns {', '.join(missing_cols)} not found in the {key} table"
                            " although they are in the headings dictionary..[/yellow]")
 
-<<<<<<< HEAD
-                f.write('"GROUP"'+","+'"'+key+'"'+'\r\n')
-                df.to_csv(f, index=index, quoting=1, lineterminator='\r\n', encoding=encoding)
-=======
                 logger.warning(f"Columns {', '.join(missing_cols)} not found in the {key} table although they are in the headings dictionary.")
 
                 df.to_csv(f, index=index, quoting=1, columns=columns, line_terminator='\r\n', encoding=encoding)
@@ -411,7 +400,6 @@
                 columns = headings[key]
 
                 df.to_csv(f, index=index, quoting=1, columns=columns, line_terminator='\r\n', encoding=encoding)
->>>>>>> e1497f61
                 f.write("\r\n")
 
 

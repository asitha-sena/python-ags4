# Copyright (C) 2020  Asitha Senanayake
#
# This program is free software: you can redistribute it and/or modify
# it under the terms of the GNU General Public License as published by
# the Free Software Foundation, either version 3 of the License, or
# (at your option) any later version.
#
# This program is distributed in the hope that it will be useful,
# but WITHOUT ANY WARRANTY; without even the implied warranty of
# MERCHANTABILITY or FITNESS FOR A PARTICULAR PURPOSE.  See the
# GNU General Public License for more details.
#
# You should have received a copy of the GNU General Public License
# along with this program.  If not, see <https://www.gnu.org/licenses/>.
#
# https://github.com/asitha-sena/python-ags4


# Read functions #

def AGS4_to_dict(filepath, encoding='utf-8'):
    """Load all the data in a AGS4 file to a dictionary of dictionaries.
    This GROUP in the AGS4 file is assigned its own dictionary.

    'AGS4_to_dataframe' uses this funtion to load AGS4 data in to Pandas
    dataframes.

    Input:
    -----
    filepath   - Path to AGS4 file

    Output:
    ------
    data       - Python dictionary populated with data from the AGS4 file
                    with AGS4 headers as keys
    headings   - Dictionary with the headings in the each GROUP
                 (This will be needed to recall the correct column order when
                 writing pandas dataframes back to AGS4 files.
                 i.e. input for 'dataframe_to_AGS4()' function)
    """

    from rich import print as rprint

    # Read file with errors="replace" to catch UnicodeDecodeErrors
    with open(filepath, "r", encoding=encoding, errors="replace") as f:
        data = {}

        # dict to save and output the headings. This is not really necessary
        # for the read AGS4 function but will be needed to write the columns
        # of pandas dataframes when writing them back to AGS4 files.
        # (The HEADING column needs to be the first column in order to preserve
        # the AGS data format. Other columns in certain groups have a
        # preferred order as well)

        import sys

        headings = {}

        for i, line in enumerate(f, start=1):
            temp = line.rstrip().split('","')
            temp = [item.strip('"') for item in temp]

            if temp[0] == 'GROUP':
                group = temp[1]
                data[group] = {}

            elif temp[0] == 'HEADING':

                # Catch HEADER rows with duplicate entries as it will result in a dictionary with
                # arrays of unequal lengths and cause a ValueError when trying to convert to a
                # Pandas DataFrame
                try:
                    assert len(temp) == len(set(temp))
                except AssertionError:
                    rprint(f"[red]  ERROR: HEADER row in [bold]{group}[/bold] (Line {i}) has duplicate entries.[/red]")

                    user_input = input('  Do you want to automatically rename columns and continue (Yes/No) ?')

                    if user_input.lower() not in ['yes', 'y']:
                        rprint('[red]  File conversion aborted![/red]')
                        sys.exit()
                    else:
                        rprint('[blue]  INFO: Duplicate columns were renamed by appending a number (e.g "_1").[/blue]')
                        rprint('[yellow]  WARNING: Automatically renamed columns do not conform to AGS4 Rules 19a and 19b.[/yellow]')
                        rprint('[yellow]           Please review the data and rename or drop duplicate columns as appropriate.[/yellow]')

                        # Rename duplicates by appending a number
                        item_count = {}

                        for i, item in enumerate(temp):
                            if item not in item_count:
                                item_count[item] = {'i':i, 'count':0}
                            else:
                                item_count[item]['i'] = i
                                item_count[item]['count'] += 1

                                temp[i] = temp[i]+'_'+str(item_count[item]['count'])

                headings[group] = temp

                for item in temp:
                    data[group][item] = []

            elif temp[0] in ['TYPE', 'UNIT', 'DATA']:

                try:
                    assert len(temp) == len(headings[group])
                except AssertionError:
                    rprint(f"[red]  Error: Line {i} does not have the same number of entries as the HEADING row in [bold]{group}[/bold].[/red]")
                    sys.exit()

                for i in range(0, len(temp)):
                    data[group][headings[group][i]].append(temp[i])

            else:
                continue

    return data, headings


def AGS4_to_dataframe(filepath, encoding='utf-8'):
    """Load all the tables in a AGS4 file to a Pandas dataframes. The output is
    a Python dictionary of dataframes with the name of each AGS4 table (i.e.
    GROUP) as the primary key.

    Input:
    -----
    filepath    - Path to AGS4 file

    Output:
    ------
    data        - Python dictionary populated with Pandas dataframes. Each
                  GROUP in the AGS4 files is assigned to its a dataframe.
    headings    -  Dictionary with the headings in the each GROUP
                   (This will be needed to recall the correct column order when
                   writing pandas dataframes back to AGS4 files.
                   i.e. input for 'dataframe_to_AGS4()' function)

    """

    from pandas import DataFrame

    # Extract AGS4 file into a dictionary of dictionaries
    data, headings = AGS4_to_dict(filepath, encoding=encoding)

    # Convert dictionary of dictionaries to a dictionary of Pandas dataframes
    df = {}
    for key in data:
        df[key] = DataFrame(data[key])

    return df, headings


def AGS4_to_excel(input_file, output_file, encoding='utf-8'):
    """Load all the tables in a AGS4 file to an Excel spreasheet.

    Input:
    -----
    input_file    - Path to AGS4 file
    output_file   - Path to Excel file

    Output:
    ------
    Excel file populated with data from the input AGS4 file.
    """

    from pandas import ExcelWriter
    from rich import print as rprint
    import sys

    # Extract AGS4 file into a dictionary of dictionaries
    tables, headings = AGS4_to_dataframe(input_file, encoding=encoding)

    # Write to Excel file
    with ExcelWriter(output_file) as writer:
        for key in tables:
            rprint(f'[green]Writing data from... [bold]{key}[/bold][/green]')

            # Check table size and issue warning for large files that could crash the program
            if 25000 < tables[key].shape[0] < 100000:
                rprint(f'[blue]  INFO: {key} has {tables[key].shape[0]} rows, so it will take about a minute to export.[/blue]')
            elif tables[key].shape[0] > 100000:
                rprint(f'[yellow]  WARNING: {key} has {tables[key].shape[0]} rows, so it may take a few minutes to export.[/yellow]')
                rprint('[yellow]           The program will terminate if it runs out of memory in the process.[/yellow]')

                user_input = input('  Do you want to continue (Yes/No) ?')

                if user_input.lower() not in ['yes', 'y']:
                    rprint('[red]  File conversion aborted![/red]')
                    sys.exit()

            tables[key].to_excel(writer, sheet_name=key, index=False)


# Write functions #

def dataframe_to_AGS4(data, headings, filepath, mode='w', index=False, encoding='utf-8', warnings=True):
    """Write Pandas dataframes that have been extracted using
    'AGS4_to_dataframe()' function back to an AGS4 file.

    Input:
    -----
    data        - Dictionary of Pandas dataframes (output from
                    'AGS4_to_dataframe()')
    headings -    Dictionary of lists containing AGS4 headings in the correct order
                  (e.g. output from 'AGS4_to_dataframe()')
                  Columns can be dropped as well from the exported file using
                  this option. An empty dictionary {} can be passed to export
                  data without explicitly ensuring column order.
    filepath    - Path to output file
    mode        - Option to write ('w') or append ('a') data ('w' by default)
    index       - Include the index column when writing to file. (False by default)
                  WARNING: The output will not be a valid AGS4 file if set to True.

    Output:
    ------
    AGS4 file with data in the dictionary of dataframes that is input.
    """

    from rich import print as rprint

    # Open file and write/append data
    with open(filepath, mode, newline='', encoding=encoding) as f:
        for key in data:

            try:
                columns = headings[key]

                rprint(f'[green]Writing data from... [bold]{key}[/bold][green]')
                f.write('"GROUP"'+","+'"'+key+'"'+'\r\n')
                data[key].to_csv(f, index=index, quoting=1, columns=columns, line_terminator='\r\n', encoding=encoding)
                f.write("\r\n")

            except KeyError:

                rprint(f'[green]Writing data from... [bold]{key}[/bold][green]')

                if warnings is True:
                    rprint(f"[yellow]  WARNING: Input 'headings' dictionary does not have a entry named [bold]{key}[/bold].[/yellow]")
                    rprint(f"[italic yellow]           All columns in the {key} table will be exported in the default order.[/italic yellow]")
                    rprint("[italic yellow]           Please check column order and ensure AGS4 Rule 7 is still satisfied.[/italic yellow]")

                f.write('"GROUP"'+","+'"'+key+'"'+'\r\n')
                data[key].to_csv(f, index=index, quoting=1, line_terminator='\r\n', encoding=encoding)
                f.write("\r\n")


def excel_to_AGS4(input_file, output_file, format_numeric_columns=True, dictionary=None):
    """Export AGS4 data in Excel file to .ags file.

    Input:
    -----
    input_file    - Path to Excel file
                    (Note: Each GROUP should be in a separate worksheet.
                     e.g. output from AGS4.AGS4_to_excel)
    output_file   - Path to AGS4 file
    reformat_numeric_columns - Format numeric columns to match specified
                               TYPE
    dictionary    - Filepath to dictionary if the UNIT and TYPE data in
                    tables need to be overridden.

    Output:
    ------
    AGS4 file with data from the input Excel file.
    """

    from pandas import read_excel
    from rich import print as rprint

    # Read data from Excel file in to DataFrames
    tables = read_excel(input_file, sheet_name=None, engine='openpyxl')

    # Format numeric columns
    if format_numeric_columns is True:

        for key in tables:
            # First drop columns with non-compliant names (AGS Rule 19)
            columns_to_drop = []

            for col_name in tables[key].columns:
                if col_name == 'HEADING':
                    pass
                elif col_name.isupper() & (len(col_name) <= 9) & (len(col_name.split('_')[0]) <= 4):
                    pass
                else:
                    columns_to_drop.append(col_name)
                    rprint(f'[yellow]  WARNING: Column [bold]{col_name}[/bold] dropped as name does not conform to AGS4 Rule 19.[/yellow]')

            tables[key].drop(columns=columns_to_drop, inplace=True)

            # Then drop rows without a proper HEADING
            tables[key] = tables[key].loc[tables[key].HEADING.isin(['UNIT', 'TYPE', 'DATA']), :]

            # Finally format numeric column
            rprint(f'[green]Formatting columns in... [bold]{key}[/bold][/green]')
            tables[key] = convert_to_text(tables[key], dictionary=dictionary)

    # Export dictionary of DataFrames to AGS4 file
    dataframe_to_AGS4(tables, {}, output_file, warnings=False)


# Formatting functions #

def convert_to_numeric(dataframe):
    """The AGS4_to_dataframe() function extracts the data from an AGS4 file and
    puts each table into a Pandas DataFrame as text. This function reads the
    TYPE row and coverts the columns with data types 0DP, 1DP, 2DP, 3DP, 4DP,
    5DP, and MC into numerical data. This allows the data to be plotted and
    used in calculations/formulas.

    Input:
    -----
    dataframe    - Pandas DataFrame outputted by AGS4.AGS4_to_dataframe()
                   function

    Output:
    ------
    A Pandas DataFrame with numerical columns to converted from
    text to numeric datatypes, the TYPE and UNIT rows (i.e. rows 1 and 2)
    removed, and the index reset.

    e.g.
    >>from python_ags4 import AGS4
    >>
    >>data, headings = AGS4.AGS4_to_dataframe(filepath)
    >>
    >>LNMC = AGS4.convert_to_numeric(data['LNMC'])
    """

    from pandas import to_numeric

    # First create a copy of the DataFrame to avoid overwriting the
    # original data
    df = dataframe.copy()

    # Convert to appropriate columns to numeric
    numeric_df = df.loc[:, df.iloc[1].str.contains('DP|MC|SF|SCI')].apply(to_numeric, errors='coerce')

    # Replace columns in input dataframe with numeric columns
    df[numeric_df.columns] = numeric_df

    # Remove TYPE and UNIT rows and reset index
    df = df.iloc[2:, :].reset_index(drop=True)

    return df


def convert_to_text(dataframe, dictionary=None):
    """Convert AGS4 DataFrame with numeric columns back to formatted text ready for exporting
    back to a csv file.

    Input:
    -----
    dataframe  - Pandas DataFrame with numeric columns. e.g. output from AGS4.convert_to_numeric()
    dictionary - Path to AGS4 dictionary file from which to get UNIT and TYPE rows and to convert to
                 numeric fields to required precision. The values from the dictionary will override
                 those already in the UNIT and TYPE rows in the dataframe.

    Output:
    ------
    Pandas DataFrame.

    e.g.
    >>from python_ags4 import AGS4
    >>
    >>tables, headings = AGS4.AGS4_to_dataframe('Data.ags')
    >>LOCA_numeric = AGS4.convert_to_numeric(tables['LOCA])
    >>
    >>LOCA_text = convert_to_text(LOCA, 'DICT.ags')
    """

    import sys
    from rich import print as rprint

    # Make copy of dataframe and reset index to make sure numbering
    # starts from zero
    df = dataframe.copy().reset_index(drop=True)

    # Check whether to use UNIT and TYPE rows in dataframe or to
    # retrieve values from the dictionary file
    if dictionary is None:
        try:
            # Check whether dataframe has "UNIT" and "TYPE" rows
            assert 'UNIT' in df.HEADING.values
            assert 'TYPE' in df.HEADING.values

            for col in df.columns:
                TYPE = df.loc[df.HEADING == 'TYPE', col].values[0]
                df = format_numeric_column(df, col, TYPE)

        except AssertionError:
            rprint("[red]  ERROR: Cannot convert to text as UNIT and/or TYPE row(s) are missing.")
            rprint("[red]         Please provide dictonary file or add UNIT & TYPE rows to input file to proceed.[/red]")
            sys.exit()

    else:
        # Read dictionary file
        temp, _ = AGS4_to_dataframe(dictionary)
        DICT = temp['DICT']

        # Check whether UNIT and TYPE rows are already in dataframe
        UNIT_row_present = 'UNIT' in df.HEADING.values
        TYPE_row_present = 'TYPE' in df.HEADING.values

        # Format columns and add UNIT/TYPE rows if necessary
        for col in df.columns:

            if col == 'HEADING':

                if not UNIT_row_present:
                    df.loc[-2, 'HEADING'] = 'UNIT'

                if not TYPE_row_present:
                    df.loc[-1, 'HEADING'] = 'TYPE'

            else:

                try:
                    # Get type and unit from dictionary
                    TYPE = DICT.loc[DICT.DICT_HDNG == col, 'DICT_DTYP'].iloc[0]
                    UNIT = DICT.loc[DICT.DICT_HDNG == col, 'DICT_UNIT'].iloc[0]

                    if UNIT_row_present:
                        # Overwrite existing UNIT with one from the dictionary
                        df.loc[df.HEADING == 'UNIT', col] = UNIT
                    else:
                        # Add UNIT row if one is not already there
                        df.loc[-2, col] = UNIT

                    if TYPE_row_present:
                        # Overwrite existing TYPE with one from the dictionary
                        df.loc[df.HEADING == 'TYPE', col] = TYPE
                    else:
                        # Add TYPE row if one is not already there
                        df.loc[-1, col] = TYPE

                    df = format_numeric_column(df, col, TYPE)

                except IndexError:
                    rprint(f"[yellow]  WARNING: [bold]{col}[/bold] not found in the dictionary file.[/yellow]")

    return df.sort_index().reset_index(drop=True)


def format_numeric_column(dataframe, column_name, TYPE):
    '''Format column in dataframe to specified TYPE and convert to string.

    Input:
    -----
    dataframe   - Pandas DataFrame with AGS4 data
    column_name - Name of column to be formatted
    TYPE        - AGS4 TYPE for specified column

    Output:
    ------
    Pandas DataFrame with formatted data.
    '''

    from rich import print as rprint

    df = dataframe.copy()
    col = column_name

    try:
        if 'DP' in TYPE:
            i = int(TYPE.strip('DP'))
            # Apply formatting DATA rows with real numbers. NaNs will be avoided so that they will be exported
            # as "" rather than "nan"
            mask = (df.HEADING == "DATA") & df[col].notna()
            df.loc[mask, col] = df.loc[mask, col].apply(lambda x: f"{x:.{i}f}")

        elif 'SCI' in TYPE:
            i = int(TYPE.strip('SCI'))
            # Apply formatting DATA rows with real numbers. NaNs will be avoided so that they will be exported
            # as "" rather than "nan"
            mask = (df.HEADING == "DATA") & df[col].notna()
            df.loc[mask, col] = df.loc[mask, col].apply(lambda x: f"{x:.{i}e}")

        elif 'SF' in TYPE:

            def format_SF(value, TYPE):
                '''Format a value to specified number of significant figures
                and return a string.'''

                from numpy import round, log10

                i = int(TYPE.strip('SF')) - 1 - int(log10(abs(value)))

                if i < 0:
                    return f"{round(value, i):.0f}"

                else:
                    return f"{value:.{i}f}"

            # Apply formatting DATA rows with real numbers. NaNs will be avoided so that they will be exported
            # as "" rather than "nan"
            mask = (df.HEADING == "DATA") & df[col].notna()
            df.loc[mask, [col]] = df.loc[mask, [col]].applymap(lambda x: format_SF(x, TYPE))

        else:
            pass

    except ValueError:
        rprint(f"[yellow]  WARNING: Numeric data in [bold]{col}[/bold] exported without reformatting as it had one or more non-numeric entries.[/yellow]")

    except TypeError:
        rprint(f"[yellow]  WARNING: Numeric data in [bold]{col}[/bold] exported without reformatting as it had one or more non-numeric entries.[/yellow]")

<<<<<<< HEAD
    return df.sort_index()


def check_file(input_file, output_file, print_errors=False):
    """This function checks whether this AGS4 Rules 1, 2a, and are satisfied.

    Input:
    -----
    input_file  - AGS4 file (*.ags) to be checked
    output_file - File to save error list
    print_errors - Print error list to screen (True or False)

    Output:
    ------
    File with a list of errors.
    """

    error_list = rule_1_2a_3(input_file)


    with open(output_file, mode='w') as f:
        f.writelines('\n'.join(error_list))

    if print_errors == True:
        print(error_list)


def rule_1_2a_3(input_file):
    """This function checks whether this AGS4 Rules 1, 2a, and are satisfied.

    Input:
    -----
    input_file - AGS4 file (*.ags) to be checked

    Output:
    ------
    List of lines that do not compy with Rules 1, 2a, and 3.
    """

    #Initialize list to store lines with errors
    error_list = []

    with open(input_file, mode='r', newline='') as f:
        for i,line in enumerate(f, start=1):

            #Rule 2a
            try:
                assert line[-2:] == '\r\n'
            except AssertionError:
                #print(f"Rule 2a\t Line {i}: Does not end with '\\r\\n'.")
                error_list.append(f'Rule 2a\t Line {i}:\t Does not end with "\\r\\n".')


            #Check non-blank lines
            if not line.isspace():
                temp = line.rstrip().split('","')
                temp = [item.strip('"') for item in temp]

                #Rule 1
                try:
                    assert line.isascii() is True
                except AssertionError:
                    #print(f"Rule 1\t Line {i}: Has one or more non-ASCII characters.")
                    error_list.append(f"Rule 1\t Line {i}:\t Has one or more non-ASCII characters.")

                #Rules 3
                try:
                    assert temp[0] in ["GROUP", "HEADING", "TYPE", "UNIT", "DATA"]
                except AssertionError:
                    #print(f"Rule 3\t Line {i}: Does not start with a valid tag (i.e. GROUP, HEADING, TYPE, UNIT, or DATA).")
                    error_list.append(f"Rule 3\t Line {i}:\t Does not start with a valid tag (i.e. GROUP, HEADING, TYPE, UNIT, or DATA).")

            #Check blank lines
            else:
                #Catch lines with only spaces (Rule 3)
                try:
                    assert line[0:2] == '\r\n'
                except AssertionError:
                    #print(f"Rule 3\t Line {i}: Consists only of spaces.\t")
                    error_list.append(f"Rule 3\t Line {i}:\t Consists only of spaces.")

    return error_list

=======
    return df

>>>>>>> 263f41c7
<|MERGE_RESOLUTION|>--- conflicted
+++ resolved
@@ -1,596 +1,590 @@
-# Copyright (C) 2020  Asitha Senanayake
-#
-# This program is free software: you can redistribute it and/or modify
-# it under the terms of the GNU General Public License as published by
-# the Free Software Foundation, either version 3 of the License, or
-# (at your option) any later version.
-#
-# This program is distributed in the hope that it will be useful,
-# but WITHOUT ANY WARRANTY; without even the implied warranty of
-# MERCHANTABILITY or FITNESS FOR A PARTICULAR PURPOSE.  See the
-# GNU General Public License for more details.
-#
-# You should have received a copy of the GNU General Public License
-# along with this program.  If not, see <https://www.gnu.org/licenses/>.
-#
-# https://github.com/asitha-sena/python-ags4
-
-
-# Read functions #
-
-def AGS4_to_dict(filepath, encoding='utf-8'):
-    """Load all the data in a AGS4 file to a dictionary of dictionaries.
-    This GROUP in the AGS4 file is assigned its own dictionary.
-
-    'AGS4_to_dataframe' uses this funtion to load AGS4 data in to Pandas
-    dataframes.
-
-    Input:
-    -----
-    filepath   - Path to AGS4 file
-
-    Output:
-    ------
-    data       - Python dictionary populated with data from the AGS4 file
-                    with AGS4 headers as keys
-    headings   - Dictionary with the headings in the each GROUP
-                 (This will be needed to recall the correct column order when
-                 writing pandas dataframes back to AGS4 files.
-                 i.e. input for 'dataframe_to_AGS4()' function)
-    """
-
-    from rich import print as rprint
-
-    # Read file with errors="replace" to catch UnicodeDecodeErrors
-    with open(filepath, "r", encoding=encoding, errors="replace") as f:
-        data = {}
-
-        # dict to save and output the headings. This is not really necessary
-        # for the read AGS4 function but will be needed to write the columns
-        # of pandas dataframes when writing them back to AGS4 files.
-        # (The HEADING column needs to be the first column in order to preserve
-        # the AGS data format. Other columns in certain groups have a
-        # preferred order as well)
-
-        import sys
-
-        headings = {}
-
-        for i, line in enumerate(f, start=1):
-            temp = line.rstrip().split('","')
-            temp = [item.strip('"') for item in temp]
-
-            if temp[0] == 'GROUP':
-                group = temp[1]
-                data[group] = {}
-
-            elif temp[0] == 'HEADING':
-
-                # Catch HEADER rows with duplicate entries as it will result in a dictionary with
-                # arrays of unequal lengths and cause a ValueError when trying to convert to a
-                # Pandas DataFrame
-                try:
-                    assert len(temp) == len(set(temp))
-                except AssertionError:
-                    rprint(f"[red]  ERROR: HEADER row in [bold]{group}[/bold] (Line {i}) has duplicate entries.[/red]")
-
-                    user_input = input('  Do you want to automatically rename columns and continue (Yes/No) ?')
-
-                    if user_input.lower() not in ['yes', 'y']:
-                        rprint('[red]  File conversion aborted![/red]')
-                        sys.exit()
-                    else:
-                        rprint('[blue]  INFO: Duplicate columns were renamed by appending a number (e.g "_1").[/blue]')
-                        rprint('[yellow]  WARNING: Automatically renamed columns do not conform to AGS4 Rules 19a and 19b.[/yellow]')
-                        rprint('[yellow]           Please review the data and rename or drop duplicate columns as appropriate.[/yellow]')
-
-                        # Rename duplicates by appending a number
-                        item_count = {}
-
-                        for i, item in enumerate(temp):
-                            if item not in item_count:
-                                item_count[item] = {'i':i, 'count':0}
-                            else:
-                                item_count[item]['i'] = i
-                                item_count[item]['count'] += 1
-
-                                temp[i] = temp[i]+'_'+str(item_count[item]['count'])
-
-                headings[group] = temp
-
-                for item in temp:
-                    data[group][item] = []
-
-            elif temp[0] in ['TYPE', 'UNIT', 'DATA']:
-
-                try:
-                    assert len(temp) == len(headings[group])
-                except AssertionError:
-                    rprint(f"[red]  Error: Line {i} does not have the same number of entries as the HEADING row in [bold]{group}[/bold].[/red]")
-                    sys.exit()
-
-                for i in range(0, len(temp)):
-                    data[group][headings[group][i]].append(temp[i])
-
-            else:
-                continue
-
-    return data, headings
-
-
-def AGS4_to_dataframe(filepath, encoding='utf-8'):
-    """Load all the tables in a AGS4 file to a Pandas dataframes. The output is
-    a Python dictionary of dataframes with the name of each AGS4 table (i.e.
-    GROUP) as the primary key.
-
-    Input:
-    -----
-    filepath    - Path to AGS4 file
-
-    Output:
-    ------
-    data        - Python dictionary populated with Pandas dataframes. Each
-                  GROUP in the AGS4 files is assigned to its a dataframe.
-    headings    -  Dictionary with the headings in the each GROUP
-                   (This will be needed to recall the correct column order when
-                   writing pandas dataframes back to AGS4 files.
-                   i.e. input for 'dataframe_to_AGS4()' function)
-
-    """
-
-    from pandas import DataFrame
-
-    # Extract AGS4 file into a dictionary of dictionaries
-    data, headings = AGS4_to_dict(filepath, encoding=encoding)
-
-    # Convert dictionary of dictionaries to a dictionary of Pandas dataframes
-    df = {}
-    for key in data:
-        df[key] = DataFrame(data[key])
-
-    return df, headings
-
-
-def AGS4_to_excel(input_file, output_file, encoding='utf-8'):
-    """Load all the tables in a AGS4 file to an Excel spreasheet.
-
-    Input:
-    -----
-    input_file    - Path to AGS4 file
-    output_file   - Path to Excel file
-
-    Output:
-    ------
-    Excel file populated with data from the input AGS4 file.
-    """
-
-    from pandas import ExcelWriter
-    from rich import print as rprint
-    import sys
-
-    # Extract AGS4 file into a dictionary of dictionaries
-    tables, headings = AGS4_to_dataframe(input_file, encoding=encoding)
-
-    # Write to Excel file
-    with ExcelWriter(output_file) as writer:
-        for key in tables:
-            rprint(f'[green]Writing data from... [bold]{key}[/bold][/green]')
-
-            # Check table size and issue warning for large files that could crash the program
-            if 25000 < tables[key].shape[0] < 100000:
-                rprint(f'[blue]  INFO: {key} has {tables[key].shape[0]} rows, so it will take about a minute to export.[/blue]')
-            elif tables[key].shape[0] > 100000:
-                rprint(f'[yellow]  WARNING: {key} has {tables[key].shape[0]} rows, so it may take a few minutes to export.[/yellow]')
-                rprint('[yellow]           The program will terminate if it runs out of memory in the process.[/yellow]')
-
-                user_input = input('  Do you want to continue (Yes/No) ?')
-
-                if user_input.lower() not in ['yes', 'y']:
-                    rprint('[red]  File conversion aborted![/red]')
-                    sys.exit()
-
-            tables[key].to_excel(writer, sheet_name=key, index=False)
-
-
-# Write functions #
-
-def dataframe_to_AGS4(data, headings, filepath, mode='w', index=False, encoding='utf-8', warnings=True):
-    """Write Pandas dataframes that have been extracted using
-    'AGS4_to_dataframe()' function back to an AGS4 file.
-
-    Input:
-    -----
-    data        - Dictionary of Pandas dataframes (output from
-                    'AGS4_to_dataframe()')
-    headings -    Dictionary of lists containing AGS4 headings in the correct order
-                  (e.g. output from 'AGS4_to_dataframe()')
-                  Columns can be dropped as well from the exported file using
-                  this option. An empty dictionary {} can be passed to export
-                  data without explicitly ensuring column order.
-    filepath    - Path to output file
-    mode        - Option to write ('w') or append ('a') data ('w' by default)
-    index       - Include the index column when writing to file. (False by default)
-                  WARNING: The output will not be a valid AGS4 file if set to True.
-
-    Output:
-    ------
-    AGS4 file with data in the dictionary of dataframes that is input.
-    """
-
-    from rich import print as rprint
-
-    # Open file and write/append data
-    with open(filepath, mode, newline='', encoding=encoding) as f:
-        for key in data:
-
-            try:
-                columns = headings[key]
-
-                rprint(f'[green]Writing data from... [bold]{key}[/bold][green]')
-                f.write('"GROUP"'+","+'"'+key+'"'+'\r\n')
-                data[key].to_csv(f, index=index, quoting=1, columns=columns, line_terminator='\r\n', encoding=encoding)
-                f.write("\r\n")
-
-            except KeyError:
-
-                rprint(f'[green]Writing data from... [bold]{key}[/bold][green]')
-
-                if warnings is True:
-                    rprint(f"[yellow]  WARNING: Input 'headings' dictionary does not have a entry named [bold]{key}[/bold].[/yellow]")
-                    rprint(f"[italic yellow]           All columns in the {key} table will be exported in the default order.[/italic yellow]")
-                    rprint("[italic yellow]           Please check column order and ensure AGS4 Rule 7 is still satisfied.[/italic yellow]")
-
-                f.write('"GROUP"'+","+'"'+key+'"'+'\r\n')
-                data[key].to_csv(f, index=index, quoting=1, line_terminator='\r\n', encoding=encoding)
-                f.write("\r\n")
-
-
-def excel_to_AGS4(input_file, output_file, format_numeric_columns=True, dictionary=None):
-    """Export AGS4 data in Excel file to .ags file.
-
-    Input:
-    -----
-    input_file    - Path to Excel file
-                    (Note: Each GROUP should be in a separate worksheet.
-                     e.g. output from AGS4.AGS4_to_excel)
-    output_file   - Path to AGS4 file
-    reformat_numeric_columns - Format numeric columns to match specified
-                               TYPE
-    dictionary    - Filepath to dictionary if the UNIT and TYPE data in
-                    tables need to be overridden.
-
-    Output:
-    ------
-    AGS4 file with data from the input Excel file.
-    """
-
-    from pandas import read_excel
-    from rich import print as rprint
-
-    # Read data from Excel file in to DataFrames
-    tables = read_excel(input_file, sheet_name=None, engine='openpyxl')
-
-    # Format numeric columns
-    if format_numeric_columns is True:
-
-        for key in tables:
-            # First drop columns with non-compliant names (AGS Rule 19)
-            columns_to_drop = []
-
-            for col_name in tables[key].columns:
-                if col_name == 'HEADING':
-                    pass
-                elif col_name.isupper() & (len(col_name) <= 9) & (len(col_name.split('_')[0]) <= 4):
-                    pass
-                else:
-                    columns_to_drop.append(col_name)
-                    rprint(f'[yellow]  WARNING: Column [bold]{col_name}[/bold] dropped as name does not conform to AGS4 Rule 19.[/yellow]')
-
-            tables[key].drop(columns=columns_to_drop, inplace=True)
-
-            # Then drop rows without a proper HEADING
-            tables[key] = tables[key].loc[tables[key].HEADING.isin(['UNIT', 'TYPE', 'DATA']), :]
-
-            # Finally format numeric column
-            rprint(f'[green]Formatting columns in... [bold]{key}[/bold][/green]')
-            tables[key] = convert_to_text(tables[key], dictionary=dictionary)
-
-    # Export dictionary of DataFrames to AGS4 file
-    dataframe_to_AGS4(tables, {}, output_file, warnings=False)
-
-
-# Formatting functions #
-
-def convert_to_numeric(dataframe):
-    """The AGS4_to_dataframe() function extracts the data from an AGS4 file and
-    puts each table into a Pandas DataFrame as text. This function reads the
-    TYPE row and coverts the columns with data types 0DP, 1DP, 2DP, 3DP, 4DP,
-    5DP, and MC into numerical data. This allows the data to be plotted and
-    used in calculations/formulas.
-
-    Input:
-    -----
-    dataframe    - Pandas DataFrame outputted by AGS4.AGS4_to_dataframe()
-                   function
-
-    Output:
-    ------
-    A Pandas DataFrame with numerical columns to converted from
-    text to numeric datatypes, the TYPE and UNIT rows (i.e. rows 1 and 2)
-    removed, and the index reset.
-
-    e.g.
-    >>from python_ags4 import AGS4
-    >>
-    >>data, headings = AGS4.AGS4_to_dataframe(filepath)
-    >>
-    >>LNMC = AGS4.convert_to_numeric(data['LNMC'])
-    """
-
-    from pandas import to_numeric
-
-    # First create a copy of the DataFrame to avoid overwriting the
-    # original data
-    df = dataframe.copy()
-
-    # Convert to appropriate columns to numeric
-    numeric_df = df.loc[:, df.iloc[1].str.contains('DP|MC|SF|SCI')].apply(to_numeric, errors='coerce')
-
-    # Replace columns in input dataframe with numeric columns
-    df[numeric_df.columns] = numeric_df
-
-    # Remove TYPE and UNIT rows and reset index
-    df = df.iloc[2:, :].reset_index(drop=True)
-
-    return df
-
-
-def convert_to_text(dataframe, dictionary=None):
-    """Convert AGS4 DataFrame with numeric columns back to formatted text ready for exporting
-    back to a csv file.
-
-    Input:
-    -----
-    dataframe  - Pandas DataFrame with numeric columns. e.g. output from AGS4.convert_to_numeric()
-    dictionary - Path to AGS4 dictionary file from which to get UNIT and TYPE rows and to convert to
-                 numeric fields to required precision. The values from the dictionary will override
-                 those already in the UNIT and TYPE rows in the dataframe.
-
-    Output:
-    ------
-    Pandas DataFrame.
-
-    e.g.
-    >>from python_ags4 import AGS4
-    >>
-    >>tables, headings = AGS4.AGS4_to_dataframe('Data.ags')
-    >>LOCA_numeric = AGS4.convert_to_numeric(tables['LOCA])
-    >>
-    >>LOCA_text = convert_to_text(LOCA, 'DICT.ags')
-    """
-
-    import sys
-    from rich import print as rprint
-
-    # Make copy of dataframe and reset index to make sure numbering
-    # starts from zero
-    df = dataframe.copy().reset_index(drop=True)
-
-    # Check whether to use UNIT and TYPE rows in dataframe or to
-    # retrieve values from the dictionary file
-    if dictionary is None:
-        try:
-            # Check whether dataframe has "UNIT" and "TYPE" rows
-            assert 'UNIT' in df.HEADING.values
-            assert 'TYPE' in df.HEADING.values
-
-            for col in df.columns:
-                TYPE = df.loc[df.HEADING == 'TYPE', col].values[0]
-                df = format_numeric_column(df, col, TYPE)
-
-        except AssertionError:
-            rprint("[red]  ERROR: Cannot convert to text as UNIT and/or TYPE row(s) are missing.")
-            rprint("[red]         Please provide dictonary file or add UNIT & TYPE rows to input file to proceed.[/red]")
-            sys.exit()
-
-    else:
-        # Read dictionary file
-        temp, _ = AGS4_to_dataframe(dictionary)
-        DICT = temp['DICT']
-
-        # Check whether UNIT and TYPE rows are already in dataframe
-        UNIT_row_present = 'UNIT' in df.HEADING.values
-        TYPE_row_present = 'TYPE' in df.HEADING.values
-
-        # Format columns and add UNIT/TYPE rows if necessary
-        for col in df.columns:
-
-            if col == 'HEADING':
-
-                if not UNIT_row_present:
-                    df.loc[-2, 'HEADING'] = 'UNIT'
-
-                if not TYPE_row_present:
-                    df.loc[-1, 'HEADING'] = 'TYPE'
-
-            else:
-
-                try:
-                    # Get type and unit from dictionary
-                    TYPE = DICT.loc[DICT.DICT_HDNG == col, 'DICT_DTYP'].iloc[0]
-                    UNIT = DICT.loc[DICT.DICT_HDNG == col, 'DICT_UNIT'].iloc[0]
-
-                    if UNIT_row_present:
-                        # Overwrite existing UNIT with one from the dictionary
-                        df.loc[df.HEADING == 'UNIT', col] = UNIT
-                    else:
-                        # Add UNIT row if one is not already there
-                        df.loc[-2, col] = UNIT
-
-                    if TYPE_row_present:
-                        # Overwrite existing TYPE with one from the dictionary
-                        df.loc[df.HEADING == 'TYPE', col] = TYPE
-                    else:
-                        # Add TYPE row if one is not already there
-                        df.loc[-1, col] = TYPE
-
-                    df = format_numeric_column(df, col, TYPE)
-
-                except IndexError:
-                    rprint(f"[yellow]  WARNING: [bold]{col}[/bold] not found in the dictionary file.[/yellow]")
-
-    return df.sort_index().reset_index(drop=True)
-
-
-def format_numeric_column(dataframe, column_name, TYPE):
-    '''Format column in dataframe to specified TYPE and convert to string.
-
-    Input:
-    -----
-    dataframe   - Pandas DataFrame with AGS4 data
-    column_name - Name of column to be formatted
-    TYPE        - AGS4 TYPE for specified column
-
-    Output:
-    ------
-    Pandas DataFrame with formatted data.
-    '''
-
-    from rich import print as rprint
-
-    df = dataframe.copy()
-    col = column_name
-
-    try:
-        if 'DP' in TYPE:
-            i = int(TYPE.strip('DP'))
-            # Apply formatting DATA rows with real numbers. NaNs will be avoided so that they will be exported
-            # as "" rather than "nan"
-            mask = (df.HEADING == "DATA") & df[col].notna()
-            df.loc[mask, col] = df.loc[mask, col].apply(lambda x: f"{x:.{i}f}")
-
-        elif 'SCI' in TYPE:
-            i = int(TYPE.strip('SCI'))
-            # Apply formatting DATA rows with real numbers. NaNs will be avoided so that they will be exported
-            # as "" rather than "nan"
-            mask = (df.HEADING == "DATA") & df[col].notna()
-            df.loc[mask, col] = df.loc[mask, col].apply(lambda x: f"{x:.{i}e}")
-
-        elif 'SF' in TYPE:
-
-            def format_SF(value, TYPE):
-                '''Format a value to specified number of significant figures
-                and return a string.'''
-
-                from numpy import round, log10
-
-                i = int(TYPE.strip('SF')) - 1 - int(log10(abs(value)))
-
-                if i < 0:
-                    return f"{round(value, i):.0f}"
-
-                else:
-                    return f"{value:.{i}f}"
-
-            # Apply formatting DATA rows with real numbers. NaNs will be avoided so that they will be exported
-            # as "" rather than "nan"
-            mask = (df.HEADING == "DATA") & df[col].notna()
-            df.loc[mask, [col]] = df.loc[mask, [col]].applymap(lambda x: format_SF(x, TYPE))
-
-        else:
-            pass
-
-    except ValueError:
-        rprint(f"[yellow]  WARNING: Numeric data in [bold]{col}[/bold] exported without reformatting as it had one or more non-numeric entries.[/yellow]")
-
-    except TypeError:
-        rprint(f"[yellow]  WARNING: Numeric data in [bold]{col}[/bold] exported without reformatting as it had one or more non-numeric entries.[/yellow]")
-
-<<<<<<< HEAD
-    return df.sort_index()
-
-
-def check_file(input_file, output_file, print_errors=False):
-    """This function checks whether this AGS4 Rules 1, 2a, and are satisfied.
-
-    Input:
-    -----
-    input_file  - AGS4 file (*.ags) to be checked
-    output_file - File to save error list
-    print_errors - Print error list to screen (True or False)
-
-    Output:
-    ------
-    File with a list of errors.
-    """
-
-    error_list = rule_1_2a_3(input_file)
-
-
-    with open(output_file, mode='w') as f:
-        f.writelines('\n'.join(error_list))
-
-    if print_errors == True:
-        print(error_list)
-
-
-def rule_1_2a_3(input_file):
-    """This function checks whether this AGS4 Rules 1, 2a, and are satisfied.
-
-    Input:
-    -----
-    input_file - AGS4 file (*.ags) to be checked
-
-    Output:
-    ------
-    List of lines that do not compy with Rules 1, 2a, and 3.
-    """
-
-    #Initialize list to store lines with errors
-    error_list = []
-
-    with open(input_file, mode='r', newline='') as f:
-        for i,line in enumerate(f, start=1):
-
-            #Rule 2a
-            try:
-                assert line[-2:] == '\r\n'
-            except AssertionError:
-                #print(f"Rule 2a\t Line {i}: Does not end with '\\r\\n'.")
-                error_list.append(f'Rule 2a\t Line {i}:\t Does not end with "\\r\\n".')
-
-
-            #Check non-blank lines
-            if not line.isspace():
-                temp = line.rstrip().split('","')
-                temp = [item.strip('"') for item in temp]
-
-                #Rule 1
-                try:
-                    assert line.isascii() is True
-                except AssertionError:
-                    #print(f"Rule 1\t Line {i}: Has one or more non-ASCII characters.")
-                    error_list.append(f"Rule 1\t Line {i}:\t Has one or more non-ASCII characters.")
-
-                #Rules 3
-                try:
-                    assert temp[0] in ["GROUP", "HEADING", "TYPE", "UNIT", "DATA"]
-                except AssertionError:
-                    #print(f"Rule 3\t Line {i}: Does not start with a valid tag (i.e. GROUP, HEADING, TYPE, UNIT, or DATA).")
-                    error_list.append(f"Rule 3\t Line {i}:\t Does not start with a valid tag (i.e. GROUP, HEADING, TYPE, UNIT, or DATA).")
-
-            #Check blank lines
-            else:
-                #Catch lines with only spaces (Rule 3)
-                try:
-                    assert line[0:2] == '\r\n'
-                except AssertionError:
-                    #print(f"Rule 3\t Line {i}: Consists only of spaces.\t")
-                    error_list.append(f"Rule 3\t Line {i}:\t Consists only of spaces.")
-
-    return error_list
-
-=======
-    return df
-
->>>>>>> 263f41c7
+# Copyright (C) 2020  Asitha Senanayake
+#
+# This program is free software: you can redistribute it and/or modify
+# it under the terms of the GNU General Public License as published by
+# the Free Software Foundation, either version 3 of the License, or
+# (at your option) any later version.
+#
+# This program is distributed in the hope that it will be useful,
+# but WITHOUT ANY WARRANTY; without even the implied warranty of
+# MERCHANTABILITY or FITNESS FOR A PARTICULAR PURPOSE.  See the
+# GNU General Public License for more details.
+#
+# You should have received a copy of the GNU General Public License
+# along with this program.  If not, see <https://www.gnu.org/licenses/>.
+#
+# https://github.com/asitha-sena/python-ags4
+
+
+# Read functions #
+
+def AGS4_to_dict(filepath, encoding='utf-8'):
+    """Load all the data in a AGS4 file to a dictionary of dictionaries.
+    This GROUP in the AGS4 file is assigned its own dictionary.
+
+    'AGS4_to_dataframe' uses this funtion to load AGS4 data in to Pandas
+    dataframes.
+
+    Input:
+    -----
+    filepath   - Path to AGS4 file
+
+    Output:
+    ------
+    data       - Python dictionary populated with data from the AGS4 file
+                    with AGS4 headers as keys
+    headings   - Dictionary with the headings in the each GROUP
+                 (This will be needed to recall the correct column order when
+                 writing pandas dataframes back to AGS4 files.
+                 i.e. input for 'dataframe_to_AGS4()' function)
+    """
+
+    from rich import print as rprint
+
+    # Read file with errors="replace" to catch UnicodeDecodeErrors
+    with open(filepath, "r", encoding=encoding, errors="replace") as f:
+        data = {}
+
+        # dict to save and output the headings. This is not really necessary
+        # for the read AGS4 function but will be needed to write the columns
+        # of pandas dataframes when writing them back to AGS4 files.
+        # (The HEADING column needs to be the first column in order to preserve
+        # the AGS data format. Other columns in certain groups have a
+        # preferred order as well)
+
+        import sys
+
+        headings = {}
+
+        for i, line in enumerate(f, start=1):
+            temp = line.rstrip().split('","')
+            temp = [item.strip('"') for item in temp]
+
+            if temp[0] == 'GROUP':
+                group = temp[1]
+                data[group] = {}
+
+            elif temp[0] == 'HEADING':
+
+                # Catch HEADER rows with duplicate entries as it will result in a dictionary with
+                # arrays of unequal lengths and cause a ValueError when trying to convert to a
+                # Pandas DataFrame
+                try:
+                    assert len(temp) == len(set(temp))
+                except AssertionError:
+                    rprint(f"[red]  ERROR: HEADER row in [bold]{group}[/bold] (Line {i}) has duplicate entries.[/red]")
+
+                    user_input = input('  Do you want to automatically rename columns and continue (Yes/No) ?')
+
+                    if user_input.lower() not in ['yes', 'y']:
+                        rprint('[red]  File conversion aborted![/red]')
+                        sys.exit()
+                    else:
+                        rprint('[blue]  INFO: Duplicate columns were renamed by appending a number (e.g "_1").[/blue]')
+                        rprint('[yellow]  WARNING: Automatically renamed columns do not conform to AGS4 Rules 19a and 19b.[/yellow]')
+                        rprint('[yellow]           Please review the data and rename or drop duplicate columns as appropriate.[/yellow]')
+
+                        # Rename duplicates by appending a number
+                        item_count = {}
+
+                        for i, item in enumerate(temp):
+                            if item not in item_count:
+                                item_count[item] = {'i':i, 'count':0}
+                            else:
+                                item_count[item]['i'] = i
+                                item_count[item]['count'] += 1
+
+                                temp[i] = temp[i]+'_'+str(item_count[item]['count'])
+
+                headings[group] = temp
+
+                for item in temp:
+                    data[group][item] = []
+
+            elif temp[0] in ['TYPE', 'UNIT', 'DATA']:
+
+                try:
+                    assert len(temp) == len(headings[group])
+                except AssertionError:
+                    rprint(f"[red]  Error: Line {i} does not have the same number of entries as the HEADING row in [bold]{group}[/bold].[/red]")
+                    sys.exit()
+
+                for i in range(0, len(temp)):
+                    data[group][headings[group][i]].append(temp[i])
+
+            else:
+                continue
+
+    return data, headings
+
+
+def AGS4_to_dataframe(filepath, encoding='utf-8'):
+    """Load all the tables in a AGS4 file to a Pandas dataframes. The output is
+    a Python dictionary of dataframes with the name of each AGS4 table (i.e.
+    GROUP) as the primary key.
+
+    Input:
+    -----
+    filepath    - Path to AGS4 file
+
+    Output:
+    ------
+    data        - Python dictionary populated with Pandas dataframes. Each
+                  GROUP in the AGS4 files is assigned to its a dataframe.
+    headings    -  Dictionary with the headings in the each GROUP
+                   (This will be needed to recall the correct column order when
+                   writing pandas dataframes back to AGS4 files.
+                   i.e. input for 'dataframe_to_AGS4()' function)
+
+    """
+
+    from pandas import DataFrame
+
+    # Extract AGS4 file into a dictionary of dictionaries
+    data, headings = AGS4_to_dict(filepath, encoding=encoding)
+
+    # Convert dictionary of dictionaries to a dictionary of Pandas dataframes
+    df = {}
+    for key in data:
+        df[key] = DataFrame(data[key])
+
+    return df, headings
+
+
+def AGS4_to_excel(input_file, output_file, encoding='utf-8'):
+    """Load all the tables in a AGS4 file to an Excel spreasheet.
+
+    Input:
+    -----
+    input_file    - Path to AGS4 file
+    output_file   - Path to Excel file
+
+    Output:
+    ------
+    Excel file populated with data from the input AGS4 file.
+    """
+
+    from pandas import ExcelWriter
+    from rich import print as rprint
+    import sys
+
+    # Extract AGS4 file into a dictionary of dictionaries
+    tables, headings = AGS4_to_dataframe(input_file, encoding=encoding)
+
+    # Write to Excel file
+    with ExcelWriter(output_file) as writer:
+        for key in tables:
+            rprint(f'[green]Writing data from... [bold]{key}[/bold][/green]')
+
+            # Check table size and issue warning for large files that could crash the program
+            if 25000 < tables[key].shape[0] < 100000:
+                rprint(f'[blue]  INFO: {key} has {tables[key].shape[0]} rows, so it will take about a minute to export.[/blue]')
+            elif tables[key].shape[0] > 100000:
+                rprint(f'[yellow]  WARNING: {key} has {tables[key].shape[0]} rows, so it may take a few minutes to export.[/yellow]')
+                rprint('[yellow]           The program will terminate if it runs out of memory in the process.[/yellow]')
+
+                user_input = input('  Do you want to continue (Yes/No) ?')
+
+                if user_input.lower() not in ['yes', 'y']:
+                    rprint('[red]  File conversion aborted![/red]')
+                    sys.exit()
+
+            tables[key].to_excel(writer, sheet_name=key, index=False)
+
+
+# Write functions #
+
+def dataframe_to_AGS4(data, headings, filepath, mode='w', index=False, encoding='utf-8', warnings=True):
+    """Write Pandas dataframes that have been extracted using
+    'AGS4_to_dataframe()' function back to an AGS4 file.
+
+    Input:
+    -----
+    data        - Dictionary of Pandas dataframes (output from
+                    'AGS4_to_dataframe()')
+    headings -    Dictionary of lists containing AGS4 headings in the correct order
+                  (e.g. output from 'AGS4_to_dataframe()')
+                  Columns can be dropped as well from the exported file using
+                  this option. An empty dictionary {} can be passed to export
+                  data without explicitly ensuring column order.
+    filepath    - Path to output file
+    mode        - Option to write ('w') or append ('a') data ('w' by default)
+    index       - Include the index column when writing to file. (False by default)
+                  WARNING: The output will not be a valid AGS4 file if set to True.
+
+    Output:
+    ------
+    AGS4 file with data in the dictionary of dataframes that is input.
+    """
+
+    from rich import print as rprint
+
+    # Open file and write/append data
+    with open(filepath, mode, newline='', encoding=encoding) as f:
+        for key in data:
+
+            try:
+                columns = headings[key]
+
+                rprint(f'[green]Writing data from... [bold]{key}[/bold][green]')
+                f.write('"GROUP"'+","+'"'+key+'"'+'\r\n')
+                data[key].to_csv(f, index=index, quoting=1, columns=columns, line_terminator='\r\n', encoding=encoding)
+                f.write("\r\n")
+
+            except KeyError:
+
+                rprint(f'[green]Writing data from... [bold]{key}[/bold][green]')
+
+                if warnings is True:
+                    rprint(f"[yellow]  WARNING: Input 'headings' dictionary does not have a entry named [bold]{key}[/bold].[/yellow]")
+                    rprint(f"[italic yellow]           All columns in the {key} table will be exported in the default order.[/italic yellow]")
+                    rprint("[italic yellow]           Please check column order and ensure AGS4 Rule 7 is still satisfied.[/italic yellow]")
+
+                f.write('"GROUP"'+","+'"'+key+'"'+'\r\n')
+                data[key].to_csv(f, index=index, quoting=1, line_terminator='\r\n', encoding=encoding)
+                f.write("\r\n")
+
+
+def excel_to_AGS4(input_file, output_file, format_numeric_columns=True, dictionary=None):
+    """Export AGS4 data in Excel file to .ags file.
+
+    Input:
+    -----
+    input_file    - Path to Excel file
+                    (Note: Each GROUP should be in a separate worksheet.
+                     e.g. output from AGS4.AGS4_to_excel)
+    output_file   - Path to AGS4 file
+    reformat_numeric_columns - Format numeric columns to match specified
+                               TYPE
+    dictionary    - Filepath to dictionary if the UNIT and TYPE data in
+                    tables need to be overridden.
+
+    Output:
+    ------
+    AGS4 file with data from the input Excel file.
+    """
+
+    from pandas import read_excel
+    from rich import print as rprint
+
+    # Read data from Excel file in to DataFrames
+    tables = read_excel(input_file, sheet_name=None, engine='openpyxl')
+
+    # Format numeric columns
+    if format_numeric_columns is True:
+
+        for key in tables:
+            # First drop columns with non-compliant names (AGS Rule 19)
+            columns_to_drop = []
+
+            for col_name in tables[key].columns:
+                if col_name == 'HEADING':
+                    pass
+                elif col_name.isupper() & (len(col_name) <= 9) & (len(col_name.split('_')[0]) <= 4):
+                    pass
+                else:
+                    columns_to_drop.append(col_name)
+                    rprint(f'[yellow]  WARNING: Column [bold]{col_name}[/bold] dropped as name does not conform to AGS4 Rule 19.[/yellow]')
+
+            tables[key].drop(columns=columns_to_drop, inplace=True)
+
+            # Then drop rows without a proper HEADING
+            tables[key] = tables[key].loc[tables[key].HEADING.isin(['UNIT', 'TYPE', 'DATA']), :]
+
+            # Finally format numeric column
+            rprint(f'[green]Formatting columns in... [bold]{key}[/bold][/green]')
+            tables[key] = convert_to_text(tables[key], dictionary=dictionary)
+
+    # Export dictionary of DataFrames to AGS4 file
+    dataframe_to_AGS4(tables, {}, output_file, warnings=False)
+
+
+# Formatting functions #
+
+def convert_to_numeric(dataframe):
+    """The AGS4_to_dataframe() function extracts the data from an AGS4 file and
+    puts each table into a Pandas DataFrame as text. This function reads the
+    TYPE row and coverts the columns with data types 0DP, 1DP, 2DP, 3DP, 4DP,
+    5DP, and MC into numerical data. This allows the data to be plotted and
+    used in calculations/formulas.
+
+    Input:
+    -----
+    dataframe    - Pandas DataFrame outputted by AGS4.AGS4_to_dataframe()
+                   function
+
+    Output:
+    ------
+    A Pandas DataFrame with numerical columns to converted from
+    text to numeric datatypes, the TYPE and UNIT rows (i.e. rows 1 and 2)
+    removed, and the index reset.
+
+    e.g.
+    >>from python_ags4 import AGS4
+    >>
+    >>data, headings = AGS4.AGS4_to_dataframe(filepath)
+    >>
+    >>LNMC = AGS4.convert_to_numeric(data['LNMC'])
+    """
+
+    from pandas import to_numeric
+
+    # First create a copy of the DataFrame to avoid overwriting the
+    # original data
+    df = dataframe.copy()
+
+    # Convert to appropriate columns to numeric
+    numeric_df = df.loc[:, df.iloc[1].str.contains('DP|MC|SF|SCI')].apply(to_numeric, errors='coerce')
+
+    # Replace columns in input dataframe with numeric columns
+    df[numeric_df.columns] = numeric_df
+
+    # Remove TYPE and UNIT rows and reset index
+    df = df.iloc[2:, :].reset_index(drop=True)
+
+    return df
+
+
+def convert_to_text(dataframe, dictionary=None):
+    """Convert AGS4 DataFrame with numeric columns back to formatted text ready for exporting
+    back to a csv file.
+
+    Input:
+    -----
+    dataframe  - Pandas DataFrame with numeric columns. e.g. output from AGS4.convert_to_numeric()
+    dictionary - Path to AGS4 dictionary file from which to get UNIT and TYPE rows and to convert to
+                 numeric fields to required precision. The values from the dictionary will override
+                 those already in the UNIT and TYPE rows in the dataframe.
+
+    Output:
+    ------
+    Pandas DataFrame.
+
+    e.g.
+    >>from python_ags4 import AGS4
+    >>
+    >>tables, headings = AGS4.AGS4_to_dataframe('Data.ags')
+    >>LOCA_numeric = AGS4.convert_to_numeric(tables['LOCA])
+    >>
+    >>LOCA_text = convert_to_text(LOCA, 'DICT.ags')
+    """
+
+    import sys
+    from rich import print as rprint
+
+    # Make copy of dataframe and reset index to make sure numbering
+    # starts from zero
+    df = dataframe.copy().reset_index(drop=True)
+
+    # Check whether to use UNIT and TYPE rows in dataframe or to
+    # retrieve values from the dictionary file
+    if dictionary is None:
+        try:
+            # Check whether dataframe has "UNIT" and "TYPE" rows
+            assert 'UNIT' in df.HEADING.values
+            assert 'TYPE' in df.HEADING.values
+
+            for col in df.columns:
+                TYPE = df.loc[df.HEADING == 'TYPE', col].values[0]
+                df = format_numeric_column(df, col, TYPE)
+
+        except AssertionError:
+            rprint("[red]  ERROR: Cannot convert to text as UNIT and/or TYPE row(s) are missing.")
+            rprint("[red]         Please provide dictonary file or add UNIT & TYPE rows to input file to proceed.[/red]")
+            sys.exit()
+
+    else:
+        # Read dictionary file
+        temp, _ = AGS4_to_dataframe(dictionary)
+        DICT = temp['DICT']
+
+        # Check whether UNIT and TYPE rows are already in dataframe
+        UNIT_row_present = 'UNIT' in df.HEADING.values
+        TYPE_row_present = 'TYPE' in df.HEADING.values
+
+        # Format columns and add UNIT/TYPE rows if necessary
+        for col in df.columns:
+
+            if col == 'HEADING':
+
+                if not UNIT_row_present:
+                    df.loc[-2, 'HEADING'] = 'UNIT'
+
+                if not TYPE_row_present:
+                    df.loc[-1, 'HEADING'] = 'TYPE'
+
+            else:
+
+                try:
+                    # Get type and unit from dictionary
+                    TYPE = DICT.loc[DICT.DICT_HDNG == col, 'DICT_DTYP'].iloc[0]
+                    UNIT = DICT.loc[DICT.DICT_HDNG == col, 'DICT_UNIT'].iloc[0]
+
+                    if UNIT_row_present:
+                        # Overwrite existing UNIT with one from the dictionary
+                        df.loc[df.HEADING == 'UNIT', col] = UNIT
+                    else:
+                        # Add UNIT row if one is not already there
+                        df.loc[-2, col] = UNIT
+
+                    if TYPE_row_present:
+                        # Overwrite existing TYPE with one from the dictionary
+                        df.loc[df.HEADING == 'TYPE', col] = TYPE
+                    else:
+                        # Add TYPE row if one is not already there
+                        df.loc[-1, col] = TYPE
+
+                    df = format_numeric_column(df, col, TYPE)
+
+                except IndexError:
+                    rprint(f"[yellow]  WARNING: [bold]{col}[/bold] not found in the dictionary file.[/yellow]")
+
+    return df.sort_index().reset_index(drop=True)
+
+
+def format_numeric_column(dataframe, column_name, TYPE):
+    '''Format column in dataframe to specified TYPE and convert to string.
+
+    Input:
+    -----
+    dataframe   - Pandas DataFrame with AGS4 data
+    column_name - Name of column to be formatted
+    TYPE        - AGS4 TYPE for specified column
+
+    Output:
+    ------
+    Pandas DataFrame with formatted data.
+    '''
+
+    from rich import print as rprint
+
+    df = dataframe.copy()
+    col = column_name
+
+    try:
+        if 'DP' in TYPE:
+            i = int(TYPE.strip('DP'))
+            # Apply formatting DATA rows with real numbers. NaNs will be avoided so that they will be exported
+            # as "" rather than "nan"
+            mask = (df.HEADING == "DATA") & df[col].notna()
+            df.loc[mask, col] = df.loc[mask, col].apply(lambda x: f"{x:.{i}f}")
+
+        elif 'SCI' in TYPE:
+            i = int(TYPE.strip('SCI'))
+            # Apply formatting DATA rows with real numbers. NaNs will be avoided so that they will be exported
+            # as "" rather than "nan"
+            mask = (df.HEADING == "DATA") & df[col].notna()
+            df.loc[mask, col] = df.loc[mask, col].apply(lambda x: f"{x:.{i}e}")
+
+        elif 'SF' in TYPE:
+
+            def format_SF(value, TYPE):
+                '''Format a value to specified number of significant figures
+                and return a string.'''
+
+                from numpy import round, log10
+
+                i = int(TYPE.strip('SF')) - 1 - int(log10(abs(value)))
+
+                if i < 0:
+                    return f"{round(value, i):.0f}"
+
+                else:
+                    return f"{value:.{i}f}"
+
+            # Apply formatting DATA rows with real numbers. NaNs will be avoided so that they will be exported
+            # as "" rather than "nan"
+            mask = (df.HEADING == "DATA") & df[col].notna()
+            df.loc[mask, [col]] = df.loc[mask, [col]].applymap(lambda x: format_SF(x, TYPE))
+
+        else:
+            pass
+
+    except ValueError:
+        rprint(f"[yellow]  WARNING: Numeric data in [bold]{col}[/bold] exported without reformatting as it had one or more non-numeric entries.[/yellow]")
+
+    except TypeError:
+        rprint(f"[yellow]  WARNING: Numeric data in [bold]{col}[/bold] exported without reformatting as it had one or more non-numeric entries.[/yellow]")
+
+    return df
+
+
+def check_file(input_file, output_file, print_errors=False):
+    """This function checks whether this AGS4 Rules 1, 2a, and are satisfied.
+
+    Input:
+    -----
+    input_file  - AGS4 file (*.ags) to be checked
+    output_file - File to save error list
+    print_errors - Print error list to screen (True or False)
+
+    Output:
+    ------
+    File with a list of errors.
+    """
+
+    error_list = rule_1_2a_3(input_file)
+
+
+    with open(output_file, mode='w') as f:
+        f.writelines('\n'.join(error_list))
+
+    if print_errors == True:
+        print(error_list)
+
+
+def rule_1_2a_3(input_file):
+    """This function checks whether this AGS4 Rules 1, 2a, and are satisfied.
+
+    Input:
+    -----
+    input_file - AGS4 file (*.ags) to be checked
+
+    Output:
+    ------
+    List of lines that do not compy with Rules 1, 2a, and 3.
+    """
+
+    #Initialize list to store lines with errors
+    error_list = []
+
+    with open(input_file, mode='r', newline='') as f:
+        for i,line in enumerate(f, start=1):
+
+            #Rule 2a
+            try:
+                assert line[-2:] == '\r\n'
+            except AssertionError:
+                #print(f"Rule 2a\t Line {i}: Does not end with '\\r\\n'.")
+                error_list.append(f'Rule 2a\t Line {i}:\t Does not end with "\\r\\n".')
+
+
+            #Check non-blank lines
+            if not line.isspace():
+                temp = line.rstrip().split('","')
+                temp = [item.strip('"') for item in temp]
+
+                #Rule 1
+                try:
+                    assert line.isascii() is True
+                except AssertionError:
+                    #print(f"Rule 1\t Line {i}: Has one or more non-ASCII characters.")
+                    error_list.append(f"Rule 1\t Line {i}:\t Has one or more non-ASCII characters.")
+
+                #Rules 3
+                try:
+                    assert temp[0] in ["GROUP", "HEADING", "TYPE", "UNIT", "DATA"]
+                except AssertionError:
+                    #print(f"Rule 3\t Line {i}: Does not start with a valid tag (i.e. GROUP, HEADING, TYPE, UNIT, or DATA).")
+                    error_list.append(f"Rule 3\t Line {i}:\t Does not start with a valid tag (i.e. GROUP, HEADING, TYPE, UNIT, or DATA).")
+
+            #Check blank lines
+            else:
+                #Catch lines with only spaces (Rule 3)
+                try:
+                    assert line[0:2] == '\r\n'
+                except AssertionError:
+                    #print(f"Rule 3\t Line {i}: Consists only of spaces.\t")
+                    error_list.append(f"Rule 3\t Line {i}:\t Consists only of spaces.")
+
+    return error_list
# This workflow will install Python dependencies, run tests and lint with a variety of Python versions
# For more information see: https://help.github.com/actions/language-and-framework-guides/using-python-with-github-actions

name: Test package

on:
  push:
    branches: [ master, test_github_actions ]
  pull_request:
    branches: [ master ]

jobs:
  build:

    strategy:
      matrix:
        runs-on: [ubuntu-latest, windows-latest, macos-latest]
        python-version: ['3.7', '3.8', '3.9', '3.10']
<<<<<<< HEAD
        
=======

>>>>>>> 91f2ca7a
    runs-on: ${{matrix.runs-on}}

    steps:
    - uses: actions/checkout@v2
    - name: Set up Python ${{ matrix.python-version }}
      uses: actions/setup-python@v2
      with:
        python-version: ${{ matrix.python-version }}
    - name: Install dependencies
      run: |
        python -m pip install --upgrade pip
        python -m pip install pytest toml
        python -m pip install .
    - name: Update system path
      run: |
        echo "/home/runner/work/python-ags4/python-ags4" >> $GITHUB_PATH
        echo $GITHUB_PATH
        echo $PATH
    - name: Test with pytest
      run: |
        echo $GITHUB_PATH
        echo $PATH
        python -m pytest -v<|MERGE_RESOLUTION|>--- conflicted
+++ resolved
@@ -16,11 +16,7 @@
       matrix:
         runs-on: [ubuntu-latest, windows-latest, macos-latest]
         python-version: ['3.7', '3.8', '3.9', '3.10']
-<<<<<<< HEAD
-        
-=======
 
->>>>>>> 91f2ca7a
     runs-on: ${{matrix.runs-on}}
 
     steps:
